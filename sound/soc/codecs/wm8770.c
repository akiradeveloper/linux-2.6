/*
 * wm8770.c  --  WM8770 ALSA SoC Audio driver
 *
 * Copyright 2010 Wolfson Microelectronics plc
 *
 * Author: Dimitris Papastamos <dp@opensource.wolfsonmicro.com>
 *
 * This program is free software; you can redistribute it and/or modify
 * it under the terms of the GNU General Public License version 2 as
 * published by the Free Software Foundation.
 */

#include <linux/module.h>
#include <linux/moduleparam.h>
#include <linux/init.h>
#include <linux/delay.h>
#include <linux/of_device.h>
#include <linux/pm.h>
#include <linux/spi/spi.h>
#include <linux/regmap.h>
#include <linux/regulator/consumer.h>
#include <linux/slab.h>
#include <sound/core.h>
#include <sound/pcm.h>
#include <sound/pcm_params.h>
#include <sound/soc.h>
#include <sound/initval.h>
#include <sound/tlv.h>

#include "wm8770.h"

#define WM8770_NUM_SUPPLIES 3
static const char *wm8770_supply_names[WM8770_NUM_SUPPLIES] = {
	"AVDD1",
	"AVDD2",
	"DVDD"
};

static const struct reg_default wm8770_reg_defaults[] = {
	{  0, 0x7f },
	{  1, 0x7f },
	{  2, 0x7f },
	{  3, 0x7f },
	{  4, 0x7f },
	{  5, 0x7f },
	{  6, 0x7f },
	{  7, 0x7f },
	{  8, 0x7f },
	{  9, 0xff },
	{ 10, 0xff },
	{ 11, 0xff },
	{ 12, 0xff },
	{ 13, 0xff },
	{ 14, 0xff },
	{ 15, 0xff },
	{ 16, 0xff },
	{ 17, 0xff },
	{ 18, 0    },
	{ 19, 0x90 },
	{ 20, 0    },
	{ 21, 0    },
	{ 22, 0x22 },
	{ 23, 0x22 },
	{ 24, 0x3e },
	{ 25, 0xc  },
	{ 26, 0xc  },
	{ 27, 0x100 },
	{ 28, 0x189 },
	{ 29, 0x189 },
	{ 30, 0x8770 },
};

static bool wm8770_volatile_reg(struct device *dev, unsigned int reg)
{
	switch (reg) {
	case WM8770_RESET:
		return true;
	default:
		return false;
	}
}

struct wm8770_priv {
	struct regmap *regmap;
	struct regulator_bulk_data supplies[WM8770_NUM_SUPPLIES];
	struct notifier_block disable_nb[WM8770_NUM_SUPPLIES];
	struct snd_soc_codec *codec;
	int sysclk;
};

static int vout12supply_event(struct snd_soc_dapm_widget *w,
	struct snd_kcontrol *kcontrol, int event);
static int vout34supply_event(struct snd_soc_dapm_widget *w,
	struct snd_kcontrol *kcontrol, int event);

/*
 * We can't use the same notifier block for more than one supply and
 * there's no way I can see to get from a callback to the caller
 * except container_of().
 */
#define WM8770_REGULATOR_EVENT(n) \
static int wm8770_regulator_event_##n(struct notifier_block *nb, \
				      unsigned long event, void *data)    \
{ \
	struct wm8770_priv *wm8770 = container_of(nb, struct wm8770_priv, \
				     disable_nb[n]); \
	if (event & REGULATOR_EVENT_DISABLE) { \
		regcache_mark_dirty(wm8770->regmap);	\
	} \
	return 0; \
}

WM8770_REGULATOR_EVENT(0)
WM8770_REGULATOR_EVENT(1)
WM8770_REGULATOR_EVENT(2)

static const DECLARE_TLV_DB_SCALE(adc_tlv, -1200, 100, 0);
static const DECLARE_TLV_DB_SCALE(dac_dig_tlv, -12750, 50, 1);
static const DECLARE_TLV_DB_SCALE(dac_alg_tlv, -12700, 100, 1);

static const char *dac_phase_text[][2] = {
	{ "DAC1 Normal", "DAC1 Inverted" },
	{ "DAC2 Normal", "DAC2 Inverted" },
	{ "DAC3 Normal", "DAC3 Inverted" },
	{ "DAC4 Normal", "DAC4 Inverted" },
};

static const struct soc_enum dac_phase[] = {
	SOC_ENUM_DOUBLE(WM8770_DACPHASE, 0, 1, 2, dac_phase_text[0]),
	SOC_ENUM_DOUBLE(WM8770_DACPHASE, 2, 3, 2, dac_phase_text[1]),
	SOC_ENUM_DOUBLE(WM8770_DACPHASE, 4, 5, 2, dac_phase_text[2]),
	SOC_ENUM_DOUBLE(WM8770_DACPHASE, 6, 7, 2, dac_phase_text[3]),
};

static const struct snd_kcontrol_new wm8770_snd_controls[] = {
	/* global DAC playback controls */
	SOC_SINGLE_TLV("DAC Playback Volume", WM8770_MSDIGVOL, 0, 255, 0,
		dac_dig_tlv),
	SOC_SINGLE("DAC Playback Switch", WM8770_DACMUTE, 4, 1, 1),
	SOC_SINGLE("DAC Playback ZC Switch", WM8770_DACCTRL1, 0, 1, 0),

	/* global VOUT playback controls */
	SOC_SINGLE_TLV("VOUT Playback Volume", WM8770_MSALGVOL, 0, 127, 0,
		dac_alg_tlv),
	SOC_SINGLE("VOUT Playback ZC Switch", WM8770_MSALGVOL, 7, 1, 0),

	/* VOUT1/2/3/4 specific controls */
	SOC_DOUBLE_R_TLV("VOUT1 Playback Volume", WM8770_VOUT1LVOL,
		WM8770_VOUT1RVOL, 0, 127, 0, dac_alg_tlv),
	SOC_DOUBLE_R("VOUT1 Playback ZC Switch", WM8770_VOUT1LVOL,
		WM8770_VOUT1RVOL, 7, 1, 0),
	SOC_DOUBLE_R_TLV("VOUT2 Playback Volume", WM8770_VOUT2LVOL,
		WM8770_VOUT2RVOL, 0, 127, 0, dac_alg_tlv),
	SOC_DOUBLE_R("VOUT2 Playback ZC Switch", WM8770_VOUT2LVOL,
		WM8770_VOUT2RVOL, 7, 1, 0),
	SOC_DOUBLE_R_TLV("VOUT3 Playback Volume", WM8770_VOUT3LVOL,
		WM8770_VOUT3RVOL, 0, 127, 0, dac_alg_tlv),
	SOC_DOUBLE_R("VOUT3 Playback ZC Switch", WM8770_VOUT3LVOL,
		WM8770_VOUT3RVOL, 7, 1, 0),
	SOC_DOUBLE_R_TLV("VOUT4 Playback Volume", WM8770_VOUT4LVOL,
		WM8770_VOUT4RVOL, 0, 127, 0, dac_alg_tlv),
	SOC_DOUBLE_R("VOUT4 Playback ZC Switch", WM8770_VOUT4LVOL,
		WM8770_VOUT4RVOL, 7, 1, 0),

	/* DAC1/2/3/4 specific controls */
	SOC_DOUBLE_R_TLV("DAC1 Playback Volume", WM8770_DAC1LVOL,
		WM8770_DAC1RVOL, 0, 255, 0, dac_dig_tlv),
	SOC_SINGLE("DAC1 Deemphasis Switch", WM8770_DACCTRL2, 0, 1, 0),
	SOC_ENUM("DAC1 Phase", dac_phase[0]),
	SOC_DOUBLE_R_TLV("DAC2 Playback Volume", WM8770_DAC2LVOL,
		WM8770_DAC2RVOL, 0, 255, 0, dac_dig_tlv),
	SOC_SINGLE("DAC2 Deemphasis Switch", WM8770_DACCTRL2, 1, 1, 0),
	SOC_ENUM("DAC2 Phase", dac_phase[1]),
	SOC_DOUBLE_R_TLV("DAC3 Playback Volume", WM8770_DAC3LVOL,
		WM8770_DAC3RVOL, 0, 255, 0, dac_dig_tlv),
	SOC_SINGLE("DAC3 Deemphasis Switch", WM8770_DACCTRL2, 2, 1, 0),
	SOC_ENUM("DAC3 Phase", dac_phase[2]),
	SOC_DOUBLE_R_TLV("DAC4 Playback Volume", WM8770_DAC4LVOL,
		WM8770_DAC4RVOL, 0, 255, 0, dac_dig_tlv),
	SOC_SINGLE("DAC4 Deemphasis Switch", WM8770_DACCTRL2, 3, 1, 0),
	SOC_ENUM("DAC4 Phase", dac_phase[3]),

	/* ADC specific controls */
	SOC_DOUBLE_R_TLV("Capture Volume", WM8770_ADCLCTRL, WM8770_ADCRCTRL,
		0, 31, 0, adc_tlv),
	SOC_DOUBLE_R("Capture Switch", WM8770_ADCLCTRL, WM8770_ADCRCTRL,
		5, 1, 1),

	/* other controls */
	SOC_SINGLE("ADC 128x Oversampling Switch", WM8770_MSTRCTRL, 3, 1, 0),
	SOC_SINGLE("ADC Highpass Filter Switch", WM8770_IFACECTRL, 8, 1, 1)
};

static const char *ain_text[] = {
	"AIN1", "AIN2", "AIN3", "AIN4",
	"AIN5", "AIN6", "AIN7", "AIN8"
};

static const struct soc_enum ain_enum =
	SOC_ENUM_DOUBLE(WM8770_ADCMUX, 0, 4, 8, ain_text);

static const struct snd_kcontrol_new ain_mux =
	SOC_DAPM_ENUM("Capture Mux", ain_enum);

static const struct snd_kcontrol_new vout1_mix_controls[] = {
	SOC_DAPM_SINGLE("DAC1 Switch", WM8770_OUTMUX1, 0, 1, 0),
	SOC_DAPM_SINGLE("AUX1 Switch", WM8770_OUTMUX1, 1, 1, 0),
	SOC_DAPM_SINGLE("Bypass Switch", WM8770_OUTMUX1, 2, 1, 0)
};

static const struct snd_kcontrol_new vout2_mix_controls[] = {
	SOC_DAPM_SINGLE("DAC2 Switch", WM8770_OUTMUX1, 3, 1, 0),
	SOC_DAPM_SINGLE("AUX2 Switch", WM8770_OUTMUX1, 4, 1, 0),
	SOC_DAPM_SINGLE("Bypass Switch", WM8770_OUTMUX1, 5, 1, 0)
};

static const struct snd_kcontrol_new vout3_mix_controls[] = {
	SOC_DAPM_SINGLE("DAC3 Switch", WM8770_OUTMUX2, 0, 1, 0),
	SOC_DAPM_SINGLE("AUX3 Switch", WM8770_OUTMUX2, 1, 1, 0),
	SOC_DAPM_SINGLE("Bypass Switch", WM8770_OUTMUX2, 2, 1, 0)
};

static const struct snd_kcontrol_new vout4_mix_controls[] = {
	SOC_DAPM_SINGLE("DAC4 Switch", WM8770_OUTMUX2, 3, 1, 0),
	SOC_DAPM_SINGLE("Bypass Switch", WM8770_OUTMUX2, 4, 1, 0)
};

static const struct snd_soc_dapm_widget wm8770_dapm_widgets[] = {
	SND_SOC_DAPM_INPUT("AUX1"),
	SND_SOC_DAPM_INPUT("AUX2"),
	SND_SOC_DAPM_INPUT("AUX3"),

	SND_SOC_DAPM_INPUT("AIN1"),
	SND_SOC_DAPM_INPUT("AIN2"),
	SND_SOC_DAPM_INPUT("AIN3"),
	SND_SOC_DAPM_INPUT("AIN4"),
	SND_SOC_DAPM_INPUT("AIN5"),
	SND_SOC_DAPM_INPUT("AIN6"),
	SND_SOC_DAPM_INPUT("AIN7"),
	SND_SOC_DAPM_INPUT("AIN8"),

	SND_SOC_DAPM_MUX("Capture Mux", WM8770_ADCMUX, 8, 1, &ain_mux),

	SND_SOC_DAPM_ADC("ADC", "Capture", WM8770_PWDNCTRL, 1, 1),

	SND_SOC_DAPM_DAC("DAC1", "Playback", WM8770_PWDNCTRL, 2, 1),
	SND_SOC_DAPM_DAC("DAC2", "Playback", WM8770_PWDNCTRL, 3, 1),
	SND_SOC_DAPM_DAC("DAC3", "Playback", WM8770_PWDNCTRL, 4, 1),
	SND_SOC_DAPM_DAC("DAC4", "Playback", WM8770_PWDNCTRL, 5, 1),

	SND_SOC_DAPM_SUPPLY("VOUT12 Supply", SND_SOC_NOPM, 0, 0,
		vout12supply_event, SND_SOC_DAPM_PRE_PMU | SND_SOC_DAPM_POST_PMD),
	SND_SOC_DAPM_SUPPLY("VOUT34 Supply", SND_SOC_NOPM, 0, 0,
		vout34supply_event, SND_SOC_DAPM_PRE_PMU | SND_SOC_DAPM_POST_PMD),

	SND_SOC_DAPM_MIXER("VOUT1 Mixer", SND_SOC_NOPM, 0, 0,
		vout1_mix_controls, ARRAY_SIZE(vout1_mix_controls)),
	SND_SOC_DAPM_MIXER("VOUT2 Mixer", SND_SOC_NOPM, 0, 0,
		vout2_mix_controls, ARRAY_SIZE(vout2_mix_controls)),
	SND_SOC_DAPM_MIXER("VOUT3 Mixer", SND_SOC_NOPM, 0, 0,
		vout3_mix_controls, ARRAY_SIZE(vout3_mix_controls)),
	SND_SOC_DAPM_MIXER("VOUT4 Mixer", SND_SOC_NOPM, 0, 0,
		vout4_mix_controls, ARRAY_SIZE(vout4_mix_controls)),

	SND_SOC_DAPM_OUTPUT("VOUT1"),
	SND_SOC_DAPM_OUTPUT("VOUT2"),
	SND_SOC_DAPM_OUTPUT("VOUT3"),
	SND_SOC_DAPM_OUTPUT("VOUT4")
};

static const struct snd_soc_dapm_route wm8770_intercon[] = {
	{ "Capture Mux", "AIN1", "AIN1" },
	{ "Capture Mux", "AIN2", "AIN2" },
	{ "Capture Mux", "AIN3", "AIN3" },
	{ "Capture Mux", "AIN4", "AIN4" },
	{ "Capture Mux", "AIN5", "AIN5" },
	{ "Capture Mux", "AIN6", "AIN6" },
	{ "Capture Mux", "AIN7", "AIN7" },
	{ "Capture Mux", "AIN8", "AIN8" },

	{ "ADC", NULL, "Capture Mux" },

	{ "VOUT1 Mixer", NULL, "VOUT12 Supply" },
	{ "VOUT1 Mixer", "DAC1 Switch", "DAC1" },
	{ "VOUT1 Mixer", "AUX1 Switch", "AUX1" },
	{ "VOUT1 Mixer", "Bypass Switch", "Capture Mux" },

	{ "VOUT2 Mixer", NULL, "VOUT12 Supply" },
	{ "VOUT2 Mixer", "DAC2 Switch", "DAC2" },
	{ "VOUT2 Mixer", "AUX2 Switch", "AUX2" },
	{ "VOUT2 Mixer", "Bypass Switch", "Capture Mux" },

	{ "VOUT3 Mixer", NULL, "VOUT34 Supply" },
	{ "VOUT3 Mixer", "DAC3 Switch", "DAC3" },
	{ "VOUT3 Mixer", "AUX3 Switch", "AUX3" },
	{ "VOUT3 Mixer", "Bypass Switch", "Capture Mux" },

	{ "VOUT4 Mixer", NULL, "VOUT34 Supply" },
	{ "VOUT4 Mixer", "DAC4 Switch", "DAC4" },
	{ "VOUT4 Mixer", "Bypass Switch", "Capture Mux" },

	{ "VOUT1", NULL, "VOUT1 Mixer" },
	{ "VOUT2", NULL, "VOUT2 Mixer" },
	{ "VOUT3", NULL, "VOUT3 Mixer" },
	{ "VOUT4", NULL, "VOUT4 Mixer" }
};

static int vout12supply_event(struct snd_soc_dapm_widget *w,
	struct snd_kcontrol *kcontrol, int event)
{
	struct snd_soc_codec *codec;

	codec = w->codec;

	switch (event) {
	case SND_SOC_DAPM_PRE_PMU:
		snd_soc_update_bits(codec, WM8770_OUTMUX1, 0x180, 0);
		break;
	case SND_SOC_DAPM_POST_PMD:
		snd_soc_update_bits(codec, WM8770_OUTMUX1, 0x180, 0x180);
		break;
	}

	return 0;
}

static int vout34supply_event(struct snd_soc_dapm_widget *w,
	struct snd_kcontrol *kcontrol, int event)
{
	struct snd_soc_codec *codec;

	codec = w->codec;

	switch (event) {
	case SND_SOC_DAPM_PRE_PMU:
		snd_soc_update_bits(codec, WM8770_OUTMUX2, 0x180, 0);
		break;
	case SND_SOC_DAPM_POST_PMD:
		snd_soc_update_bits(codec, WM8770_OUTMUX2, 0x180, 0x180);
		break;
	}

	return 0;
}

static int wm8770_reset(struct snd_soc_codec *codec)
{
	return snd_soc_write(codec, WM8770_RESET, 0);
}

static int wm8770_set_fmt(struct snd_soc_dai *dai, unsigned int fmt)
{
	struct snd_soc_codec *codec;
	int iface, master;

	codec = dai->codec;

	switch (fmt & SND_SOC_DAIFMT_MASTER_MASK) {
	case SND_SOC_DAIFMT_CBM_CFM:
		master = 0x100;
		break;
	case SND_SOC_DAIFMT_CBS_CFS:
		master = 0;
		break;
	default:
		return -EINVAL;
	}

	iface = 0;
	switch (fmt & SND_SOC_DAIFMT_FORMAT_MASK) {
	case SND_SOC_DAIFMT_I2S:
		iface |= 0x2;
		break;
	case SND_SOC_DAIFMT_RIGHT_J:
		break;
	case SND_SOC_DAIFMT_LEFT_J:
		iface |= 0x1;
		break;
	default:
		return -EINVAL;
	}

	switch (fmt & SND_SOC_DAIFMT_INV_MASK) {
	case SND_SOC_DAIFMT_NB_NF:
		break;
	case SND_SOC_DAIFMT_IB_IF:
		iface |= 0xc;
		break;
	case SND_SOC_DAIFMT_IB_NF:
		iface |= 0x8;
		break;
	case SND_SOC_DAIFMT_NB_IF:
		iface |= 0x4;
		break;
	default:
		return -EINVAL;
	}

	snd_soc_update_bits(codec, WM8770_IFACECTRL, 0xf, iface);
	snd_soc_update_bits(codec, WM8770_MSTRCTRL, 0x100, master);

	return 0;
}

static const int mclk_ratios[] = {
	128,
	192,
	256,
	384,
	512,
	768
};

static int wm8770_hw_params(struct snd_pcm_substream *substream,
			    struct snd_pcm_hw_params *params,
			    struct snd_soc_dai *dai)
{
	struct snd_soc_codec *codec;
	struct wm8770_priv *wm8770;
	int i;
	int iface;
	int shift;
	int ratio;

	codec = dai->codec;
	wm8770 = snd_soc_codec_get_drvdata(codec);

	iface = 0;
	switch (params_format(params)) {
	case SNDRV_PCM_FORMAT_S16_LE:
		break;
	case SNDRV_PCM_FORMAT_S20_3LE:
		iface |= 0x10;
		break;
	case SNDRV_PCM_FORMAT_S24_LE:
		iface |= 0x20;
		break;
	case SNDRV_PCM_FORMAT_S32_LE:
		iface |= 0x30;
		break;
	}

	switch (substream->stream) {
	case SNDRV_PCM_STREAM_PLAYBACK:
		i = 0;
		shift = 4;
		break;
	case SNDRV_PCM_STREAM_CAPTURE:
		i = 2;
		shift = 0;
		break;
	default:
		return -EINVAL;
	}

	/* Only need to set MCLK/LRCLK ratio if we're master */
	if (snd_soc_read(codec, WM8770_MSTRCTRL) & 0x100) {
		for (; i < ARRAY_SIZE(mclk_ratios); ++i) {
			ratio = wm8770->sysclk / params_rate(params);
			if (ratio == mclk_ratios[i])
				break;
		}

		if (i == ARRAY_SIZE(mclk_ratios)) {
			dev_err(codec->dev,
				"Unable to configure MCLK ratio %d/%d\n",
				wm8770->sysclk, params_rate(params));
			return -EINVAL;
		}

		dev_dbg(codec->dev, "MCLK is %dfs\n", mclk_ratios[i]);

		snd_soc_update_bits(codec, WM8770_MSTRCTRL, 0x7 << shift,
				    i << shift);
	}

	snd_soc_update_bits(codec, WM8770_IFACECTRL, 0x30, iface);

	return 0;
}

static int wm8770_mute(struct snd_soc_dai *dai, int mute)
{
	struct snd_soc_codec *codec;

	codec = dai->codec;
	return snd_soc_update_bits(codec, WM8770_DACMUTE, 0x10,
				   !!mute << 4);
}

static int wm8770_set_sysclk(struct snd_soc_dai *dai,
			     int clk_id, unsigned int freq, int dir)
{
	struct snd_soc_codec *codec;
	struct wm8770_priv *wm8770;

	codec = dai->codec;
	wm8770 = snd_soc_codec_get_drvdata(codec);
	wm8770->sysclk = freq;
	return 0;
}

static int wm8770_set_bias_level(struct snd_soc_codec *codec,
				 enum snd_soc_bias_level level)
{
	int ret;
	struct wm8770_priv *wm8770;

	wm8770 = snd_soc_codec_get_drvdata(codec);

	switch (level) {
	case SND_SOC_BIAS_ON:
		break;
	case SND_SOC_BIAS_PREPARE:
		break;
	case SND_SOC_BIAS_STANDBY:
		if (codec->dapm.bias_level == SND_SOC_BIAS_OFF) {
			ret = regulator_bulk_enable(ARRAY_SIZE(wm8770->supplies),
						    wm8770->supplies);
			if (ret) {
				dev_err(codec->dev,
					"Failed to enable supplies: %d\n",
					ret);
				return ret;
			}

			regcache_sync(wm8770->regmap);

			/* global powerup */
			snd_soc_write(codec, WM8770_PWDNCTRL, 0);
		}
		break;
	case SND_SOC_BIAS_OFF:
		/* global powerdown */
		snd_soc_write(codec, WM8770_PWDNCTRL, 1);
		regulator_bulk_disable(ARRAY_SIZE(wm8770->supplies),
				       wm8770->supplies);
		break;
	}

	codec->dapm.bias_level = level;
	return 0;
}

#define WM8770_FORMATS (SNDRV_PCM_FMTBIT_S16_LE | SNDRV_PCM_FMTBIT_S20_3LE | \
			SNDRV_PCM_FMTBIT_S24_LE | SNDRV_PCM_FMTBIT_S32_LE)

static const struct snd_soc_dai_ops wm8770_dai_ops = {
	.digital_mute = wm8770_mute,
	.hw_params = wm8770_hw_params,
	.set_fmt = wm8770_set_fmt,
	.set_sysclk = wm8770_set_sysclk,
};

static struct snd_soc_dai_driver wm8770_dai = {
	.name = "wm8770-hifi",
	.playback = {
		.stream_name = "Playback",
		.channels_min = 2,
		.channels_max = 2,
		.rates = SNDRV_PCM_RATE_8000_192000,
		.formats = WM8770_FORMATS
	},
	.capture = {
		.stream_name = "Capture",
		.channels_min = 2,
		.channels_max = 2,
		.rates = SNDRV_PCM_RATE_8000_96000,
		.formats = WM8770_FORMATS
	},
	.ops = &wm8770_dai_ops,
	.symmetric_rates = 1
};

static int wm8770_probe(struct snd_soc_codec *codec)
{
	struct wm8770_priv *wm8770;
	int ret;

	wm8770 = snd_soc_codec_get_drvdata(codec);
	wm8770->codec = codec;

	ret = snd_soc_codec_set_cache_io(codec, 7, 9, SND_SOC_REGMAP);
	if (ret < 0) {
		dev_err(codec->dev, "Failed to set cache I/O: %d\n", ret);
		return ret;
	}

	ret = regulator_bulk_enable(ARRAY_SIZE(wm8770->supplies),
				    wm8770->supplies);
	if (ret) {
		dev_err(codec->dev, "Failed to enable supplies: %d\n", ret);
		return ret;
	}

	ret = wm8770_reset(codec);
	if (ret < 0) {
		dev_err(codec->dev, "Failed to issue reset: %d\n", ret);
		goto err_reg_enable;
	}

	/* latch the volume update bits */
	snd_soc_update_bits(codec, WM8770_MSDIGVOL, 0x100, 0x100);
	snd_soc_update_bits(codec, WM8770_MSALGVOL, 0x100, 0x100);
	snd_soc_update_bits(codec, WM8770_VOUT1RVOL, 0x100, 0x100);
	snd_soc_update_bits(codec, WM8770_VOUT2RVOL, 0x100, 0x100);
	snd_soc_update_bits(codec, WM8770_VOUT3RVOL, 0x100, 0x100);
	snd_soc_update_bits(codec, WM8770_VOUT4RVOL, 0x100, 0x100);
	snd_soc_update_bits(codec, WM8770_DAC1RVOL, 0x100, 0x100);
	snd_soc_update_bits(codec, WM8770_DAC2RVOL, 0x100, 0x100);
	snd_soc_update_bits(codec, WM8770_DAC3RVOL, 0x100, 0x100);
	snd_soc_update_bits(codec, WM8770_DAC4RVOL, 0x100, 0x100);

	/* mute all DACs */
	snd_soc_update_bits(codec, WM8770_DACMUTE, 0x10, 0x10);

err_reg_enable:
	regulator_bulk_disable(ARRAY_SIZE(wm8770->supplies), wm8770->supplies);
	return ret;
}

static struct snd_soc_codec_driver soc_codec_dev_wm8770 = {
	.probe = wm8770_probe,
	.set_bias_level = wm8770_set_bias_level,
	.idle_bias_off = true,

	.controls = wm8770_snd_controls,
	.num_controls = ARRAY_SIZE(wm8770_snd_controls),
	.dapm_widgets = wm8770_dapm_widgets,
	.num_dapm_widgets = ARRAY_SIZE(wm8770_dapm_widgets),
	.dapm_routes = wm8770_intercon,
	.num_dapm_routes = ARRAY_SIZE(wm8770_intercon),
};

static const struct of_device_id wm8770_of_match[] = {
	{ .compatible = "wlf,wm8770", },
	{ }
};
MODULE_DEVICE_TABLE(of, wm8770_of_match);

static const struct regmap_config wm8770_regmap = {
	.reg_bits = 7,
	.val_bits = 9,
	.max_register = WM8770_RESET,

	.reg_defaults = wm8770_reg_defaults,
	.num_reg_defaults = ARRAY_SIZE(wm8770_reg_defaults),
	.cache_type = REGCACHE_RBTREE,

	.volatile_reg = wm8770_volatile_reg,
};

<<<<<<< HEAD
static int __devinit wm8770_spi_probe(struct spi_device *spi)
=======
static int wm8770_spi_probe(struct spi_device *spi)
>>>>>>> 7a79e94e
{
	struct wm8770_priv *wm8770;
	int ret, i;

	wm8770 = devm_kzalloc(&spi->dev, sizeof(struct wm8770_priv),
			      GFP_KERNEL);
	if (!wm8770)
		return -ENOMEM;

	for (i = 0; i < ARRAY_SIZE(wm8770->supplies); i++)
		wm8770->supplies[i].supply = wm8770_supply_names[i];

	ret = devm_regulator_bulk_get(&spi->dev, ARRAY_SIZE(wm8770->supplies),
				      wm8770->supplies);
	if (ret) {
		dev_err(&spi->dev, "Failed to request supplies: %d\n", ret);
		return ret;
	}

	wm8770->disable_nb[0].notifier_call = wm8770_regulator_event_0;
	wm8770->disable_nb[1].notifier_call = wm8770_regulator_event_1;
	wm8770->disable_nb[2].notifier_call = wm8770_regulator_event_2;

	/* This should really be moved into the regulator core */
	for (i = 0; i < ARRAY_SIZE(wm8770->supplies); i++) {
		ret = regulator_register_notifier(wm8770->supplies[i].consumer,
						  &wm8770->disable_nb[i]);
		if (ret) {
			dev_err(&spi->dev,
				"Failed to register regulator notifier: %d\n",
				ret);
		}
	}

	wm8770->regmap = devm_regmap_init_spi(spi, &wm8770_regmap);
	if (IS_ERR(wm8770->regmap))
		return PTR_ERR(wm8770->regmap);

	spi_set_drvdata(spi, wm8770);

	ret = snd_soc_register_codec(&spi->dev,
				     &soc_codec_dev_wm8770, &wm8770_dai, 1);

	return ret;
}

static int wm8770_spi_remove(struct spi_device *spi)
{
	struct wm8770_priv *wm8770 = spi_get_drvdata(spi);
	int i;

	for (i = 0; i < ARRAY_SIZE(wm8770->supplies); ++i)
		regulator_unregister_notifier(wm8770->supplies[i].consumer,
					      &wm8770->disable_nb[i]);

	snd_soc_unregister_codec(&spi->dev);

	return 0;
}

static struct spi_driver wm8770_spi_driver = {
	.driver = {
		.name = "wm8770",
		.owner = THIS_MODULE,
		.of_match_table = wm8770_of_match,
	},
	.probe = wm8770_spi_probe,
	.remove = wm8770_spi_remove
};

module_spi_driver(wm8770_spi_driver);

MODULE_DESCRIPTION("ASoC WM8770 driver");
MODULE_AUTHOR("Dimitris Papastamos <dp@opensource.wolfsonmicro.com>");
MODULE_LICENSE("GPL");<|MERGE_RESOLUTION|>--- conflicted
+++ resolved
@@ -650,11 +650,7 @@
 	.volatile_reg = wm8770_volatile_reg,
 };
 
-<<<<<<< HEAD
-static int __devinit wm8770_spi_probe(struct spi_device *spi)
-=======
 static int wm8770_spi_probe(struct spi_device *spi)
->>>>>>> 7a79e94e
 {
 	struct wm8770_priv *wm8770;
 	int ret, i;
