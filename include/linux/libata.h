/*
 *  Copyright 2003-2005 Red Hat, Inc.  All rights reserved.
 *  Copyright 2003-2005 Jeff Garzik
 *
 *
 *  This program is free software; you can redistribute it and/or modify
 *  it under the terms of the GNU General Public License as published by
 *  the Free Software Foundation; either version 2, or (at your option)
 *  any later version.
 *
 *  This program is distributed in the hope that it will be useful,
 *  but WITHOUT ANY WARRANTY; without even the implied warranty of
 *  MERCHANTABILITY or FITNESS FOR A PARTICULAR PURPOSE.  See the
 *  GNU General Public License for more details.
 *
 *  You should have received a copy of the GNU General Public License
 *  along with this program; see the file COPYING.  If not, write to
 *  the Free Software Foundation, 675 Mass Ave, Cambridge, MA 02139, USA.
 *
 *
 *  libata documentation is available via 'make {ps|pdf}docs',
 *  as Documentation/DocBook/libata.*
 *
 */

#ifndef __LINUX_LIBATA_H__
#define __LINUX_LIBATA_H__

#include <linux/delay.h>
#include <linux/interrupt.h>
#include <linux/pci.h>
#include <linux/dma-mapping.h>
#include <asm/io.h>
#include <linux/ata.h>
#include <linux/workqueue.h>

/*
 * compile-time options: to be removed as soon as all the drivers are
 * converted to the new debugging mechanism
 */
#undef ATA_DEBUG		/* debugging output */
#undef ATA_VERBOSE_DEBUG	/* yet more debugging output */
#undef ATA_IRQ_TRAP		/* define to ack screaming irqs */
#undef ATA_NDEBUG		/* define to disable quick runtime checks */
#undef ATA_ENABLE_PATA		/* define to enable PATA support in some
				 * low-level drivers */
#undef ATAPI_ENABLE_DMADIR	/* enables ATAPI DMADIR bridge support */


/* note: prints function name for you */
#ifdef ATA_DEBUG
#define DPRINTK(fmt, args...) printk(KERN_ERR "%s: " fmt, __FUNCTION__, ## args)
#ifdef ATA_VERBOSE_DEBUG
#define VPRINTK(fmt, args...) printk(KERN_ERR "%s: " fmt, __FUNCTION__, ## args)
#else
#define VPRINTK(fmt, args...)
#endif	/* ATA_VERBOSE_DEBUG */
#else
#define DPRINTK(fmt, args...)
#define VPRINTK(fmt, args...)
#endif	/* ATA_DEBUG */

#define BPRINTK(fmt, args...) if (ap->flags & ATA_FLAG_DEBUGMSG) printk(KERN_ERR "%s: " fmt, __FUNCTION__, ## args)

/* NEW: debug levels */
#define HAVE_LIBATA_MSG 1

enum {
	ATA_MSG_DRV	= 0x0001,
	ATA_MSG_INFO	= 0x0002,
	ATA_MSG_PROBE	= 0x0004,
	ATA_MSG_WARN	= 0x0008,
	ATA_MSG_MALLOC	= 0x0010,
	ATA_MSG_CTL	= 0x0020,
	ATA_MSG_INTR	= 0x0040,
	ATA_MSG_ERR	= 0x0080,
};

#define ata_msg_drv(p)    ((p)->msg_enable & ATA_MSG_DRV)
#define ata_msg_info(p)   ((p)->msg_enable & ATA_MSG_INFO)
#define ata_msg_probe(p)  ((p)->msg_enable & ATA_MSG_PROBE)
#define ata_msg_warn(p)   ((p)->msg_enable & ATA_MSG_WARN)
#define ata_msg_malloc(p) ((p)->msg_enable & ATA_MSG_MALLOC)
#define ata_msg_ctl(p)    ((p)->msg_enable & ATA_MSG_CTL)
#define ata_msg_intr(p)   ((p)->msg_enable & ATA_MSG_INTR)
#define ata_msg_err(p)    ((p)->msg_enable & ATA_MSG_ERR)

static inline u32 ata_msg_init(int dval, int default_msg_enable_bits)
{
	if (dval < 0 || dval >= (sizeof(u32) * 8))
		return default_msg_enable_bits; /* should be 0x1 - only driver info msgs */
	if (!dval)
		return 0;
	return (1 << dval) - 1;
}

/* defines only for the constants which don't work well as enums */
#define ATA_TAG_POISON		0xfafbfcfdU

/* move to PCI layer? */
static inline struct device *pci_dev_to_dev(struct pci_dev *pdev)
{
	return &pdev->dev;
}

enum {
	/* various global constants */
	LIBATA_MAX_PRD		= ATA_MAX_PRD / 2,
	ATA_MAX_PORTS		= 8,
	ATA_DEF_QUEUE		= 1,
	ATA_MAX_QUEUE		= 1,
	ATA_MAX_SECTORS		= 200,	/* FIXME */
	ATA_MAX_BUS		= 2,
	ATA_DEF_BUSY_WAIT	= 10000,
	ATA_SHORT_PAUSE		= (HZ >> 6) + 1,

	ATA_SHT_EMULATED	= 1,
	ATA_SHT_CMD_PER_LUN	= 1,
	ATA_SHT_THIS_ID		= -1,
	ATA_SHT_USE_CLUSTERING	= 1,

	/* struct ata_device stuff */
<<<<<<< HEAD
	ATA_DFLAG_LBA48		= (1 << 0), /* device supports LBA48 */
	ATA_DFLAG_PIO		= (1 << 1), /* device currently in PIO mode */
	ATA_DFLAG_LBA		= (1 << 2), /* device supports LBA */
	ATA_DFLAG_CDB_INTR	= (1 << 3), /* device asserts INTRQ when ready for CDB */
=======
	ATA_DFLAG_LBA		= (1 << 0), /* device supports LBA */
	ATA_DFLAG_LBA48		= (1 << 1), /* device supports LBA48 */
	ATA_DFLAG_CFG_MASK	= (1 << 8) - 1,

	ATA_DFLAG_PIO		= (1 << 8), /* device currently in PIO mode */
>>>>>>> 1ad8e7f9

	ATA_DEV_UNKNOWN		= 0,	/* unknown device */
	ATA_DEV_ATA		= 1,	/* ATA device */
	ATA_DEV_ATA_UNSUP	= 2,	/* ATA device (unsupported) */
	ATA_DEV_ATAPI		= 3,	/* ATAPI device */
	ATA_DEV_ATAPI_UNSUP	= 4,	/* ATAPI device (unsupported) */
	ATA_DEV_NONE		= 5,	/* no device */

	/* struct ata_port flags */
	ATA_FLAG_SLAVE_POSS	= (1 << 0), /* host supports slave dev */
					    /* (doesn't imply presence) */
<<<<<<< HEAD
	ATA_FLAG_PORT_DISABLED	= (1 << 2), /* port is disabled, ignore it */
	ATA_FLAG_SATA		= (1 << 3),
	ATA_FLAG_NO_LEGACY	= (1 << 4), /* no legacy mode check */
	ATA_FLAG_SRST		= (1 << 5), /* (obsolete) use ATA SRST, not E.D.D. */
	ATA_FLAG_MMIO		= (1 << 6), /* use MMIO, not PIO */
	ATA_FLAG_SATA_RESET	= (1 << 7), /* (obsolete) use COMRESET */
	ATA_FLAG_PIO_DMA	= (1 << 8), /* PIO cmds via DMA */
	ATA_FLAG_PIO_POLLING	= (1 << 9), /* use polling PIO if LLD
					     * doesn't handle PIO interrupts */
	ATA_FLAG_DEBUGMSG	= (1 << 10),
	ATA_FLAG_NO_ATAPI	= (1 << 11), /* No ATAPI support */

	ATA_FLAG_SUSPENDED	= (1 << 12), /* port is suspended */

	ATA_FLAG_PIO_LBA48	= (1 << 13), /* Host DMA engine is LBA28 only */
	ATA_FLAG_IRQ_MASK	= (1 << 14), /* Mask IRQ in PIO xfers */

	ATA_FLAG_FLUSH_PORT_TASK = (1 << 15), /* Flush port task */
	ATA_FLAG_IN_EH		= (1 << 16), /* EH in progress */

	ATA_QCFLAG_ACTIVE	= (1 << 1), /* cmd not yet ack'd to scsi lyer */
	ATA_QCFLAG_SG		= (1 << 3), /* have s/g table? */
	ATA_QCFLAG_SINGLE	= (1 << 4), /* no s/g, just a single buffer */
=======
	ATA_FLAG_SATA		= (1 << 1),
	ATA_FLAG_NO_LEGACY	= (1 << 2), /* no legacy mode check */
	ATA_FLAG_MMIO		= (1 << 3), /* use MMIO, not PIO */
	ATA_FLAG_SRST		= (1 << 4), /* (obsolete) use ATA SRST, not E.D.D. */
	ATA_FLAG_SATA_RESET	= (1 << 5), /* (obsolete) use COMRESET */
	ATA_FLAG_NO_ATAPI	= (1 << 6), /* No ATAPI support */
	ATA_FLAG_PIO_DMA	= (1 << 7), /* PIO cmds via DMA */
	ATA_FLAG_PIO_LBA48	= (1 << 8), /* Host DMA engine is LBA28 only */
	ATA_FLAG_IRQ_MASK	= (1 << 9), /* Mask IRQ in PIO xfers */

	ATA_FLAG_NOINTR		= (1 << 16), /* FIXME: Remove this once
					      * proper HSM is in place. */
	ATA_FLAG_DEBUGMSG	= (1 << 17),
	ATA_FLAG_FLUSH_PORT_TASK = (1 << 18), /* flush port task */

	ATA_FLAG_DISABLED	= (1 << 19), /* port is disabled, ignore it */
	ATA_FLAG_SUSPENDED	= (1 << 20), /* port is suspended */

	/* bits 24:31 of ap->flags are reserved for LLDD specific flags */

	/* struct ata_queued_cmd flags */
	ATA_QCFLAG_ACTIVE	= (1 << 0), /* cmd not yet ack'd to scsi lyer */
	ATA_QCFLAG_SG		= (1 << 1), /* have s/g table? */
	ATA_QCFLAG_SINGLE	= (1 << 2), /* no s/g, just a single buffer */
>>>>>>> 1ad8e7f9
	ATA_QCFLAG_DMAMAP	= ATA_QCFLAG_SG | ATA_QCFLAG_SINGLE,
	ATA_QCFLAG_IO		= (1 << 3), /* standard IO command */
	ATA_QCFLAG_EH_SCHEDULED = (1 << 4), /* EH scheduled */

	/* host set flags */
	ATA_HOST_SIMPLEX	= (1 << 0),	/* Host is simplex, one DMA channel per host_set only */
	
	/* various lengths of time */
	ATA_TMOUT_BOOT		= 30 * HZ,	/* heuristic */
	ATA_TMOUT_BOOT_QUICK	= 7 * HZ,	/* heuristic */
	ATA_TMOUT_INTERNAL	= 30 * HZ,
	ATA_TMOUT_INTERNAL_QUICK = 5 * HZ,

	/* ATA bus states */
	BUS_UNKNOWN		= 0,
	BUS_DMA			= 1,
	BUS_IDLE		= 2,
	BUS_NOINTR		= 3,
	BUS_NODATA		= 4,
	BUS_TIMER		= 5,
	BUS_PIO			= 6,
	BUS_EDD			= 7,
	BUS_IDENTIFY		= 8,
	BUS_PACKET		= 9,

	/* SATA port states */
	PORT_UNKNOWN		= 0,
	PORT_ENABLED		= 1,
	PORT_DISABLED		= 2,

	/* encoding various smaller bitmaps into a single
	 * unsigned int bitmap
	 */
	ATA_BITS_PIO		= 5,
	ATA_BITS_MWDMA		= 3,
	ATA_BITS_UDMA		= 8,

	ATA_SHIFT_PIO		= 0,
	ATA_SHIFT_MWDMA		= ATA_SHIFT_PIO + ATA_BITS_PIO,
	ATA_SHIFT_UDMA		= ATA_SHIFT_MWDMA + ATA_BITS_MWDMA,

	ATA_MASK_PIO		= ((1 << ATA_BITS_PIO) - 1) << ATA_SHIFT_PIO,
	ATA_MASK_MWDMA		= ((1 << ATA_BITS_MWDMA) - 1) << ATA_SHIFT_MWDMA,
	ATA_MASK_UDMA		= ((1 << ATA_BITS_UDMA) - 1) << ATA_SHIFT_UDMA,

	/* size of buffer to pad xfers ending on unaligned boundaries */
	ATA_DMA_PAD_SZ		= 4,
	ATA_DMA_PAD_BUF_SZ	= ATA_DMA_PAD_SZ * ATA_MAX_QUEUE,

	/* masks for port functions */
	ATA_PORT_PRIMARY	= (1 << 0),
	ATA_PORT_SECONDARY	= (1 << 1),

	/* how hard are we gonna try to probe/recover devices */
	ATA_PROBE_MAX_TRIES	= 3,
};

enum hsm_task_states {
	HSM_ST_UNKNOWN,		/* state unknown */
	HSM_ST_IDLE,		/* no command on going */
	HSM_ST,			/* (waiting the device to) transfer data */
	HSM_ST_LAST,		/* (waiting the device to) complete command */
	HSM_ST_ERR,		/* error */
	HSM_ST_FIRST,		/* (waiting the device to)
				   write CDB or first data block */
};

enum ata_completion_errors {
	AC_ERR_DEV		= (1 << 0), /* device reported error */
	AC_ERR_HSM		= (1 << 1), /* host state machine violation */
	AC_ERR_TIMEOUT		= (1 << 2), /* timeout */
	AC_ERR_MEDIA		= (1 << 3), /* media error */
	AC_ERR_ATA_BUS		= (1 << 4), /* ATA bus error */
	AC_ERR_HOST_BUS		= (1 << 5), /* host bus error */
	AC_ERR_SYSTEM		= (1 << 6), /* system error */
	AC_ERR_INVALID		= (1 << 7), /* invalid argument */
	AC_ERR_OTHER		= (1 << 8), /* unknown */
};

/* forward declarations */
struct scsi_device;
struct ata_port_operations;
struct ata_port;
struct ata_queued_cmd;

/* typedefs */
typedef void (*ata_qc_cb_t) (struct ata_queued_cmd *qc);
typedef void (*ata_probeinit_fn_t)(struct ata_port *);
typedef int (*ata_reset_fn_t)(struct ata_port *, int, unsigned int *);
typedef void (*ata_postreset_fn_t)(struct ata_port *ap, unsigned int *);

struct ata_ioports {
	unsigned long		cmd_addr;
	unsigned long		data_addr;
	unsigned long		error_addr;
	unsigned long		feature_addr;
	unsigned long		nsect_addr;
	unsigned long		lbal_addr;
	unsigned long		lbam_addr;
	unsigned long		lbah_addr;
	unsigned long		device_addr;
	unsigned long		status_addr;
	unsigned long		command_addr;
	unsigned long		altstatus_addr;
	unsigned long		ctl_addr;
	unsigned long		bmdma_addr;
	unsigned long		scr_addr;
};

struct ata_probe_ent {
	struct list_head	node;
	struct device 		*dev;
	const struct ata_port_operations *port_ops;
	struct scsi_host_template *sht;
	struct ata_ioports	port[ATA_MAX_PORTS];
	unsigned int		n_ports;
	unsigned int		hard_port_no;
	unsigned int		pio_mask;
	unsigned int		mwdma_mask;
	unsigned int		udma_mask;
	unsigned int		legacy_mode;
	unsigned long		irq;
	unsigned int		irq_flags;
	unsigned long		host_flags;
	unsigned long		host_set_flags;
	void __iomem		*mmio_base;
	void			*private_data;
};

struct ata_host_set {
	spinlock_t		lock;
	struct device 		*dev;
	unsigned long		irq;
	void __iomem		*mmio_base;
	unsigned int		n_ports;
	void			*private_data;
	const struct ata_port_operations *ops;
	unsigned long		flags;
	int			simplex_claimed;	/* Keep seperate in case we
							   ever need to do this locked */
	struct ata_port *	ports[0];
};

struct ata_queued_cmd {
	struct ata_port		*ap;
	struct ata_device	*dev;

	struct scsi_cmnd	*scsicmd;
	void			(*scsidone)(struct scsi_cmnd *);

	struct ata_taskfile	tf;
	u8			cdb[ATAPI_CDB_LEN];

	unsigned long		flags;		/* ATA_QCFLAG_xxx */
	unsigned int		tag;
	unsigned int		n_elem;
	unsigned int		orig_n_elem;

	int			dma_dir;

	unsigned int		pad_len;

	unsigned int		nsect;
	unsigned int		cursect;

	unsigned int		nbytes;
	unsigned int		curbytes;

	unsigned int		cursg;
	unsigned int		cursg_ofs;

	struct scatterlist	sgent;
	struct scatterlist	pad_sgent;
	void			*buf_virt;

	/* DO NOT iterate over __sg manually, use ata_for_each_sg() */
	struct scatterlist	*__sg;

	unsigned int		err_mask;

	ata_qc_cb_t		complete_fn;

	void			*private_data;
};

struct ata_host_stats {
	unsigned long		unhandled_irq;
	unsigned long		idle_irq;
	unsigned long		rw_reqbuf;
};

struct ata_device {
	u64			n_sectors;	/* size of device, if ATA */
	unsigned long		flags;		/* ATA_DFLAG_xxx */
	unsigned int		class;		/* ATA_DEV_xxx */
	unsigned int		devno;		/* 0 or 1 */
	u16			*id;		/* IDENTIFY xxx DEVICE data */
	u8			pio_mode;
	u8			dma_mode;
	u8			xfer_mode;
	unsigned int		xfer_shift;	/* ATA_SHIFT_xxx */

	unsigned int		multi_count;	/* sectors count for
						   READ/WRITE MULTIPLE */
	unsigned int		max_sectors;	/* per-device max sectors */
	unsigned int		cdb_len;

	/* per-dev xfer mask */
	unsigned int		pio_mask;
	unsigned int		mwdma_mask;
	unsigned int		udma_mask;

	/* for CHS addressing */
	u16			cylinders;	/* Number of cylinders */
	u16			heads;		/* Number of heads */
	u16			sectors;	/* Number of sectors per track */
};

struct ata_port {
	struct Scsi_Host	*host;	/* our co-allocated scsi host */
	const struct ata_port_operations *ops;
	unsigned long		flags;	/* ATA_FLAG_xxx */
	unsigned int		id;	/* unique id req'd by scsi midlyr */
	unsigned int		port_no; /* unique port #; from zero */
	unsigned int		hard_port_no;	/* hardware port #; from zero */

	struct ata_prd		*prd;	 /* our SG list */
	dma_addr_t		prd_dma; /* and its DMA mapping */

	void			*pad;	/* array of DMA pad buffers */
	dma_addr_t		pad_dma;

	struct ata_ioports	ioaddr;	/* ATA cmd/ctl/dma register blocks */

	u8			ctl;	/* cache of ATA control register */
	u8			last_ctl;	/* Cache last written value */
	unsigned int		pio_mask;
	unsigned int		mwdma_mask;
	unsigned int		udma_mask;
	unsigned int		cbl;	/* cable type; ATA_CBL_xxx */
	unsigned int		sata_spd_limit;	/* SATA PHY speed limit */

	struct ata_device	device[ATA_MAX_DEVICES];

	struct ata_queued_cmd	qcmd[ATA_MAX_QUEUE];
	unsigned long		qactive;
	unsigned int		active_tag;

	struct ata_host_stats	stats;
	struct ata_host_set	*host_set;
	struct device 		*dev;

	struct work_struct	port_task;

	unsigned int		hsm_task_state;

	u32			msg_enable;
	struct list_head	eh_done_q;

	void			*private_data;
};

struct ata_port_operations {
	void (*port_disable) (struct ata_port *);

	void (*dev_config) (struct ata_port *, struct ata_device *);

	void (*set_piomode) (struct ata_port *, struct ata_device *);
	void (*set_dmamode) (struct ata_port *, struct ata_device *);
	unsigned long (*mode_filter) (const struct ata_port *, struct ata_device *, unsigned long);

	void (*tf_load) (struct ata_port *ap, const struct ata_taskfile *tf);
	void (*tf_read) (struct ata_port *ap, struct ata_taskfile *tf);

	void (*exec_command)(struct ata_port *ap, const struct ata_taskfile *tf);
	u8   (*check_status)(struct ata_port *ap);
	u8   (*check_altstatus)(struct ata_port *ap);
	void (*dev_select)(struct ata_port *ap, unsigned int device);

	void (*phy_reset) (struct ata_port *ap); /* obsolete */
	void (*set_mode) (struct ata_port *ap);
	int (*probe_reset) (struct ata_port *ap, unsigned int *classes);

	void (*post_set_mode) (struct ata_port *ap);

	int (*check_atapi_dma) (struct ata_queued_cmd *qc);

	void (*bmdma_setup) (struct ata_queued_cmd *qc);
	void (*bmdma_start) (struct ata_queued_cmd *qc);

	void (*qc_prep) (struct ata_queued_cmd *qc);
	unsigned int (*qc_issue) (struct ata_queued_cmd *qc);

	void (*eng_timeout) (struct ata_port *ap);

	irqreturn_t (*irq_handler)(int, void *, struct pt_regs *);
	void (*irq_clear) (struct ata_port *);

	u32 (*scr_read) (struct ata_port *ap, unsigned int sc_reg);
	void (*scr_write) (struct ata_port *ap, unsigned int sc_reg,
			   u32 val);

	int (*port_start) (struct ata_port *ap);
	void (*port_stop) (struct ata_port *ap);

	void (*host_stop) (struct ata_host_set *host_set);

	void (*bmdma_stop) (struct ata_queued_cmd *qc);
	u8   (*bmdma_status) (struct ata_port *ap);
};

struct ata_port_info {
	struct scsi_host_template	*sht;
	unsigned long		host_flags;
	unsigned long		pio_mask;
	unsigned long		mwdma_mask;
	unsigned long		udma_mask;
	const struct ata_port_operations *port_ops;
	void 			*private_data;
};

struct ata_timing {
	unsigned short mode;		/* ATA mode */
	unsigned short setup;		/* t1 */
	unsigned short act8b;		/* t2 for 8-bit I/O */
	unsigned short rec8b;		/* t2i for 8-bit I/O */
	unsigned short cyc8b;		/* t0 for 8-bit I/O */
	unsigned short active;		/* t2 or tD */
	unsigned short recover;		/* t2i or tK */
	unsigned short cycle;		/* t0 */
	unsigned short udma;		/* t2CYCTYP/2 */
};

#define FIT(v,vmin,vmax)	max_t(short,min_t(short,v,vmax),vmin)

extern void ata_port_probe(struct ata_port *);
extern void __sata_phy_reset(struct ata_port *ap);
extern void sata_phy_reset(struct ata_port *ap);
extern void ata_bus_reset(struct ata_port *ap);
extern int ata_drive_probe_reset(struct ata_port *ap,
			ata_probeinit_fn_t probeinit,
			ata_reset_fn_t softreset, ata_reset_fn_t hardreset,
			ata_postreset_fn_t postreset, unsigned int *classes);
extern void ata_std_probeinit(struct ata_port *ap);
extern int ata_std_softreset(struct ata_port *ap, int verbose,
			     unsigned int *classes);
extern int sata_std_hardreset(struct ata_port *ap, int verbose,
			      unsigned int *class);
extern void ata_std_postreset(struct ata_port *ap, unsigned int *classes);
extern int ata_dev_revalidate(struct ata_port *ap, struct ata_device *dev,
			      int post_reset);
extern void ata_port_disable(struct ata_port *);
extern void ata_std_ports(struct ata_ioports *ioaddr);
#ifdef CONFIG_PCI
extern int ata_pci_init_one (struct pci_dev *pdev, struct ata_port_info **port_info,
			     unsigned int n_ports);
extern void ata_pci_remove_one (struct pci_dev *pdev);
extern int ata_pci_device_suspend(struct pci_dev *pdev, pm_message_t state);
extern int ata_pci_device_resume(struct pci_dev *pdev);
extern int ata_pci_clear_simplex(struct pci_dev *pdev);
#endif /* CONFIG_PCI */
extern int ata_device_add(const struct ata_probe_ent *ent);
extern void ata_host_set_remove(struct ata_host_set *host_set);
extern int ata_scsi_detect(struct scsi_host_template *sht);
extern int ata_scsi_ioctl(struct scsi_device *dev, int cmd, void __user *arg);
extern int ata_scsi_queuecmd(struct scsi_cmnd *cmd, void (*done)(struct scsi_cmnd *));
extern int ata_scsi_release(struct Scsi_Host *host);
extern unsigned int ata_host_intr(struct ata_port *ap, struct ata_queued_cmd *qc);
extern int ata_scsi_device_resume(struct scsi_device *);
extern int ata_scsi_device_suspend(struct scsi_device *, pm_message_t state);
extern int ata_device_resume(struct ata_port *, struct ata_device *);
extern int ata_device_suspend(struct ata_port *, struct ata_device *, pm_message_t state);
extern int ata_ratelimit(void);
extern unsigned int ata_busy_sleep(struct ata_port *ap,
				   unsigned long timeout_pat,
				   unsigned long timeout);
extern void ata_port_queue_task(struct ata_port *ap, void (*fn)(void *),
				void *data, unsigned long delay);

/*
 * Default driver ops implementations
 */
extern void ata_tf_load(struct ata_port *ap, const struct ata_taskfile *tf);
extern void ata_tf_read(struct ata_port *ap, struct ata_taskfile *tf);
extern void ata_tf_to_fis(const struct ata_taskfile *tf, u8 *fis, u8 pmp);
extern void ata_tf_from_fis(const u8 *fis, struct ata_taskfile *tf);
extern void ata_noop_dev_select (struct ata_port *ap, unsigned int device);
extern void ata_std_dev_select (struct ata_port *ap, unsigned int device);
extern u8 ata_check_status(struct ata_port *ap);
extern u8 ata_altstatus(struct ata_port *ap);
extern void ata_exec_command(struct ata_port *ap, const struct ata_taskfile *tf);
extern int ata_std_probe_reset(struct ata_port *ap, unsigned int *classes);
extern int ata_port_start (struct ata_port *ap);
extern void ata_port_stop (struct ata_port *ap);
extern void ata_host_stop (struct ata_host_set *host_set);
extern irqreturn_t ata_interrupt (int irq, void *dev_instance, struct pt_regs *regs);
extern void ata_qc_prep(struct ata_queued_cmd *qc);
extern void ata_noop_qc_prep(struct ata_queued_cmd *qc);
extern unsigned int ata_qc_issue_prot(struct ata_queued_cmd *qc);
extern void ata_sg_init_one(struct ata_queued_cmd *qc, void *buf,
		unsigned int buflen);
extern void ata_sg_init(struct ata_queued_cmd *qc, struct scatterlist *sg,
		 unsigned int n_elem);
extern unsigned int ata_dev_classify(const struct ata_taskfile *tf);
extern void ata_id_string(const u16 *id, unsigned char *s,
			  unsigned int ofs, unsigned int len);
extern void ata_id_c_string(const u16 *id, unsigned char *s,
			    unsigned int ofs, unsigned int len);
extern void ata_bmdma_setup (struct ata_queued_cmd *qc);
extern void ata_bmdma_start (struct ata_queued_cmd *qc);
extern void ata_bmdma_stop(struct ata_queued_cmd *qc);
extern u8   ata_bmdma_status(struct ata_port *ap);
extern void ata_bmdma_irq_clear(struct ata_port *ap);
extern void __ata_qc_complete(struct ata_queued_cmd *qc);
extern void ata_scsi_simulate(struct ata_port *ap, struct ata_device *dev,
			      struct scsi_cmnd *cmd,
			      void (*done)(struct scsi_cmnd *));
extern int ata_std_bios_param(struct scsi_device *sdev,
			      struct block_device *bdev,
			      sector_t capacity, int geom[]);
extern int ata_scsi_slave_config(struct scsi_device *sdev);
extern struct ata_device *ata_dev_pair(struct ata_port *ap, 
				       struct ata_device *adev);

/*
 * Timing helpers
 */

extern unsigned int ata_pio_need_iordy(const struct ata_device *);
extern int ata_timing_compute(struct ata_device *, unsigned short,
			      struct ata_timing *, int, int);
extern void ata_timing_merge(const struct ata_timing *,
			     const struct ata_timing *, struct ata_timing *,
			     unsigned int);

enum {
	ATA_TIMING_SETUP	= (1 << 0),
	ATA_TIMING_ACT8B	= (1 << 1),
	ATA_TIMING_REC8B	= (1 << 2),
	ATA_TIMING_CYC8B	= (1 << 3),
	ATA_TIMING_8BIT		= ATA_TIMING_ACT8B | ATA_TIMING_REC8B |
				  ATA_TIMING_CYC8B,
	ATA_TIMING_ACTIVE	= (1 << 4),
	ATA_TIMING_RECOVER	= (1 << 5),
	ATA_TIMING_CYCLE	= (1 << 6),
	ATA_TIMING_UDMA		= (1 << 7),
	ATA_TIMING_ALL		= ATA_TIMING_SETUP | ATA_TIMING_ACT8B |
				  ATA_TIMING_REC8B | ATA_TIMING_CYC8B |
				  ATA_TIMING_ACTIVE | ATA_TIMING_RECOVER |
				  ATA_TIMING_CYCLE | ATA_TIMING_UDMA,
};


#ifdef CONFIG_PCI
struct pci_bits {
	unsigned int		reg;	/* PCI config register to read */
	unsigned int		width;	/* 1 (8 bit), 2 (16 bit), 4 (32 bit) */
	unsigned long		mask;
	unsigned long		val;
};

extern void ata_pci_host_stop (struct ata_host_set *host_set);
extern struct ata_probe_ent *
ata_pci_init_native_mode(struct pci_dev *pdev, struct ata_port_info **port, int portmask);
extern int pci_test_config_bits(struct pci_dev *pdev, const struct pci_bits *bits);
extern unsigned long ata_pci_default_filter(const struct ata_port *, struct ata_device *, unsigned long);
#endif /* CONFIG_PCI */

/*
 * EH
 */
extern int ata_scsi_error(struct Scsi_Host *host);
extern void ata_eng_timeout(struct ata_port *ap);
extern void ata_eh_qc_complete(struct ata_queued_cmd *qc);
extern void ata_eh_qc_retry(struct ata_queued_cmd *qc);


static inline int
ata_sg_is_last(struct scatterlist *sg, struct ata_queued_cmd *qc)
{
	if (sg == &qc->pad_sgent)
		return 1;
	if (qc->pad_len)
		return 0;
	if (((sg - qc->__sg) + 1) == qc->n_elem)
		return 1;
	return 0;
}

static inline struct scatterlist *
ata_qc_first_sg(struct ata_queued_cmd *qc)
{
	if (qc->n_elem)
		return qc->__sg;
	if (qc->pad_len)
		return &qc->pad_sgent;
	return NULL;
}

static inline struct scatterlist *
ata_qc_next_sg(struct scatterlist *sg, struct ata_queued_cmd *qc)
{
	if (sg == &qc->pad_sgent)
		return NULL;
	if (++sg - qc->__sg < qc->n_elem)
		return sg;
	if (qc->pad_len)
		return &qc->pad_sgent;
	return NULL;
}

#define ata_for_each_sg(sg, qc) \
	for (sg = ata_qc_first_sg(qc); sg; sg = ata_qc_next_sg(sg, qc))

static inline unsigned int ata_tag_valid(unsigned int tag)
{
	return (tag < ATA_MAX_QUEUE) ? 1 : 0;
}

static inline unsigned int ata_class_enabled(unsigned int class)
{
	return class == ATA_DEV_ATA || class == ATA_DEV_ATAPI;
}

static inline unsigned int ata_class_disabled(unsigned int class)
{
	return class == ATA_DEV_ATA_UNSUP || class == ATA_DEV_ATAPI_UNSUP;
}

static inline unsigned int ata_class_absent(unsigned int class)
{
	return !ata_class_enabled(class) && !ata_class_disabled(class);
}

static inline unsigned int ata_dev_enabled(const struct ata_device *dev)
{
	return ata_class_enabled(dev->class);
}

static inline unsigned int ata_dev_disabled(const struct ata_device *dev)
{
	return ata_class_disabled(dev->class);
}

static inline unsigned int ata_dev_absent(const struct ata_device *dev)
{
	return ata_class_absent(dev->class);
}

static inline u8 ata_chk_status(struct ata_port *ap)
{
	return ap->ops->check_status(ap);
}


/**
 *	ata_pause - Flush writes and pause 400 nanoseconds.
 *	@ap: Port to wait for.
 *
 *	LOCKING:
 *	Inherited from caller.
 */

static inline void ata_pause(struct ata_port *ap)
{
	ata_altstatus(ap);
	ndelay(400);
}


/**
 *	ata_busy_wait - Wait for a port status register
 *	@ap: Port to wait for.
 *
 *	Waits up to max*10 microseconds for the selected bits in the port's
 *	status register to be cleared.
 *	Returns final value of status register.
 *
 *	LOCKING:
 *	Inherited from caller.
 */

static inline u8 ata_busy_wait(struct ata_port *ap, unsigned int bits,
			       unsigned int max)
{
	u8 status;

	do {
		udelay(10);
		status = ata_chk_status(ap);
		max--;
	} while ((status & bits) && (max > 0));

	return status;
}


/**
 *	ata_wait_idle - Wait for a port to be idle.
 *	@ap: Port to wait for.
 *
 *	Waits up to 10ms for port's BUSY and DRQ signals to clear.
 *	Returns final value of status register.
 *
 *	LOCKING:
 *	Inherited from caller.
 */

static inline u8 ata_wait_idle(struct ata_port *ap)
{
	u8 status = ata_busy_wait(ap, ATA_BUSY | ATA_DRQ, 1000);

	if (status & (ATA_BUSY | ATA_DRQ)) {
		unsigned long l = ap->ioaddr.status_addr;
		if (ata_msg_warn(ap))
			printk(KERN_WARNING "ATA: abnormal status 0x%X on port 0x%lX\n",
				status, l);
	}

	return status;
}

static inline void ata_qc_set_polling(struct ata_queued_cmd *qc)
{
	qc->tf.ctl |= ATA_NIEN;
}

static inline struct ata_queued_cmd *ata_qc_from_tag (struct ata_port *ap,
						      unsigned int tag)
{
	if (likely(ata_tag_valid(tag)))
		return &ap->qcmd[tag];
	return NULL;
}

static inline void ata_tf_init(struct ata_port *ap, struct ata_taskfile *tf, unsigned int device)
{
	memset(tf, 0, sizeof(*tf));

	tf->ctl = ap->ctl;
	if (device == 0)
		tf->device = ATA_DEVICE_OBS;
	else
		tf->device = ATA_DEVICE_OBS | ATA_DEV1;
}

static inline void ata_qc_reinit(struct ata_queued_cmd *qc)
{
	qc->__sg = NULL;
	qc->flags = 0;
	qc->cursect = qc->cursg = qc->cursg_ofs = 0;
	qc->nsect = 0;
	qc->nbytes = qc->curbytes = 0;
	qc->err_mask = 0;

	ata_tf_init(qc->ap, &qc->tf, qc->dev->devno);
}

/**
 *	ata_qc_complete - Complete an active ATA command
 *	@qc: Command to complete
 *	@err_mask: ATA Status register contents
 *
 *	Indicate to the mid and upper layers that an ATA
 *	command has completed, with either an ok or not-ok status.
 *
 *	LOCKING:
 *	spin_lock_irqsave(host_set lock)
 */
static inline void ata_qc_complete(struct ata_queued_cmd *qc)
{
	if (unlikely(qc->flags & ATA_QCFLAG_EH_SCHEDULED))
		return;

	__ata_qc_complete(qc);
}

/**
 *	ata_irq_on - Enable interrupts on a port.
 *	@ap: Port on which interrupts are enabled.
 *
 *	Enable interrupts on a legacy IDE device using MMIO or PIO,
 *	wait for idle, clear any pending interrupts.
 *
 *	LOCKING:
 *	Inherited from caller.
 */

static inline u8 ata_irq_on(struct ata_port *ap)
{
	struct ata_ioports *ioaddr = &ap->ioaddr;
	u8 tmp;

	ap->ctl &= ~ATA_NIEN;
	ap->last_ctl = ap->ctl;

	if (ap->flags & ATA_FLAG_MMIO)
		writeb(ap->ctl, (void __iomem *) ioaddr->ctl_addr);
	else
		outb(ap->ctl, ioaddr->ctl_addr);
	tmp = ata_wait_idle(ap);

	ap->ops->irq_clear(ap);

	return tmp;
}


/**
 *	ata_irq_ack - Acknowledge a device interrupt.
 *	@ap: Port on which interrupts are enabled.
 *
 *	Wait up to 10 ms for legacy IDE device to become idle (BUSY
 *	or BUSY+DRQ clear).  Obtain dma status and port status from
 *	device.  Clear the interrupt.  Return port status.
 *
 *	LOCKING:
 */

static inline u8 ata_irq_ack(struct ata_port *ap, unsigned int chk_drq)
{
	unsigned int bits = chk_drq ? ATA_BUSY | ATA_DRQ : ATA_BUSY;
	u8 host_stat, post_stat, status;

	status = ata_busy_wait(ap, bits, 1000);
	if (status & bits)
		if (ata_msg_err(ap))
			printk(KERN_ERR "abnormal status 0x%X\n", status);

	/* get controller status; clear intr, err bits */
	if (ap->flags & ATA_FLAG_MMIO) {
		void __iomem *mmio = (void __iomem *) ap->ioaddr.bmdma_addr;
		host_stat = readb(mmio + ATA_DMA_STATUS);
		writeb(host_stat | ATA_DMA_INTR | ATA_DMA_ERR,
		       mmio + ATA_DMA_STATUS);

		post_stat = readb(mmio + ATA_DMA_STATUS);
	} else {
		host_stat = inb(ap->ioaddr.bmdma_addr + ATA_DMA_STATUS);
		outb(host_stat | ATA_DMA_INTR | ATA_DMA_ERR,
		     ap->ioaddr.bmdma_addr + ATA_DMA_STATUS);

		post_stat = inb(ap->ioaddr.bmdma_addr + ATA_DMA_STATUS);
	}

	if (ata_msg_intr(ap))
		printk(KERN_INFO "%s: irq ack: host_stat 0x%X, new host_stat 0x%X, drv_stat 0x%X\n",
			__FUNCTION__,
			host_stat, post_stat, status);

	return status;
}

static inline u32 scr_read(struct ata_port *ap, unsigned int reg)
{
	return ap->ops->scr_read(ap, reg);
}

static inline void scr_write(struct ata_port *ap, unsigned int reg, u32 val)
{
	ap->ops->scr_write(ap, reg, val);
}

static inline void scr_write_flush(struct ata_port *ap, unsigned int reg,
				   u32 val)
{
	ap->ops->scr_write(ap, reg, val);
	(void) ap->ops->scr_read(ap, reg);
}

static inline unsigned int sata_dev_present(struct ata_port *ap)
{
	return ((scr_read(ap, SCR_STATUS) & 0xf) == 0x3) ? 1 : 0;
}

static inline int ata_try_flush_cache(const struct ata_device *dev)
{
	return ata_id_wcache_enabled(dev->id) ||
	       ata_id_has_flush(dev->id) ||
	       ata_id_has_flush_ext(dev->id);
}

static inline unsigned int ac_err_mask(u8 status)
{
	if (status & ATA_BUSY)
		return AC_ERR_HSM;
	if (status & (ATA_ERR | ATA_DF))
		return AC_ERR_DEV;
	return 0;
}

static inline unsigned int __ac_err_mask(u8 status)
{
	unsigned int mask = ac_err_mask(status);
	if (mask == 0)
		return AC_ERR_OTHER;
	return mask;
}

static inline int ata_pad_alloc(struct ata_port *ap, struct device *dev)
{
	ap->pad_dma = 0;
	ap->pad = dma_alloc_coherent(dev, ATA_DMA_PAD_BUF_SZ,
				     &ap->pad_dma, GFP_KERNEL);
	return (ap->pad == NULL) ? -ENOMEM : 0;
}

static inline void ata_pad_free(struct ata_port *ap, struct device *dev)
{
	dma_free_coherent(dev, ATA_DMA_PAD_BUF_SZ, ap->pad, ap->pad_dma);
}

#endif /* __LINUX_LIBATA_H__ */<|MERGE_RESOLUTION|>--- conflicted
+++ resolved
@@ -120,18 +120,12 @@
 	ATA_SHT_USE_CLUSTERING	= 1,
 
 	/* struct ata_device stuff */
-<<<<<<< HEAD
-	ATA_DFLAG_LBA48		= (1 << 0), /* device supports LBA48 */
-	ATA_DFLAG_PIO		= (1 << 1), /* device currently in PIO mode */
-	ATA_DFLAG_LBA		= (1 << 2), /* device supports LBA */
-	ATA_DFLAG_CDB_INTR	= (1 << 3), /* device asserts INTRQ when ready for CDB */
-=======
 	ATA_DFLAG_LBA		= (1 << 0), /* device supports LBA */
 	ATA_DFLAG_LBA48		= (1 << 1), /* device supports LBA48 */
+	ATA_DFLAG_CDB_INTR	= (1 << 2), /* device asserts INTRQ when ready for CDB */
 	ATA_DFLAG_CFG_MASK	= (1 << 8) - 1,
 
 	ATA_DFLAG_PIO		= (1 << 8), /* device currently in PIO mode */
->>>>>>> 1ad8e7f9
 
 	ATA_DEV_UNKNOWN		= 0,	/* unknown device */
 	ATA_DEV_ATA		= 1,	/* ATA device */
@@ -143,31 +137,6 @@
 	/* struct ata_port flags */
 	ATA_FLAG_SLAVE_POSS	= (1 << 0), /* host supports slave dev */
 					    /* (doesn't imply presence) */
-<<<<<<< HEAD
-	ATA_FLAG_PORT_DISABLED	= (1 << 2), /* port is disabled, ignore it */
-	ATA_FLAG_SATA		= (1 << 3),
-	ATA_FLAG_NO_LEGACY	= (1 << 4), /* no legacy mode check */
-	ATA_FLAG_SRST		= (1 << 5), /* (obsolete) use ATA SRST, not E.D.D. */
-	ATA_FLAG_MMIO		= (1 << 6), /* use MMIO, not PIO */
-	ATA_FLAG_SATA_RESET	= (1 << 7), /* (obsolete) use COMRESET */
-	ATA_FLAG_PIO_DMA	= (1 << 8), /* PIO cmds via DMA */
-	ATA_FLAG_PIO_POLLING	= (1 << 9), /* use polling PIO if LLD
-					     * doesn't handle PIO interrupts */
-	ATA_FLAG_DEBUGMSG	= (1 << 10),
-	ATA_FLAG_NO_ATAPI	= (1 << 11), /* No ATAPI support */
-
-	ATA_FLAG_SUSPENDED	= (1 << 12), /* port is suspended */
-
-	ATA_FLAG_PIO_LBA48	= (1 << 13), /* Host DMA engine is LBA28 only */
-	ATA_FLAG_IRQ_MASK	= (1 << 14), /* Mask IRQ in PIO xfers */
-
-	ATA_FLAG_FLUSH_PORT_TASK = (1 << 15), /* Flush port task */
-	ATA_FLAG_IN_EH		= (1 << 16), /* EH in progress */
-
-	ATA_QCFLAG_ACTIVE	= (1 << 1), /* cmd not yet ack'd to scsi lyer */
-	ATA_QCFLAG_SG		= (1 << 3), /* have s/g table? */
-	ATA_QCFLAG_SINGLE	= (1 << 4), /* no s/g, just a single buffer */
-=======
 	ATA_FLAG_SATA		= (1 << 1),
 	ATA_FLAG_NO_LEGACY	= (1 << 2), /* no legacy mode check */
 	ATA_FLAG_MMIO		= (1 << 3), /* use MMIO, not PIO */
@@ -177,9 +146,9 @@
 	ATA_FLAG_PIO_DMA	= (1 << 7), /* PIO cmds via DMA */
 	ATA_FLAG_PIO_LBA48	= (1 << 8), /* Host DMA engine is LBA28 only */
 	ATA_FLAG_IRQ_MASK	= (1 << 9), /* Mask IRQ in PIO xfers */
-
-	ATA_FLAG_NOINTR		= (1 << 16), /* FIXME: Remove this once
-					      * proper HSM is in place. */
+	ATA_FLAG_PIO_POLLING	= (1 << 10), /* use polling PIO if LLD
+					      * doesn't handle PIO interrupts */
+
 	ATA_FLAG_DEBUGMSG	= (1 << 17),
 	ATA_FLAG_FLUSH_PORT_TASK = (1 << 18), /* flush port task */
 
@@ -192,7 +161,6 @@
 	ATA_QCFLAG_ACTIVE	= (1 << 0), /* cmd not yet ack'd to scsi lyer */
 	ATA_QCFLAG_SG		= (1 << 1), /* have s/g table? */
 	ATA_QCFLAG_SINGLE	= (1 << 2), /* no s/g, just a single buffer */
->>>>>>> 1ad8e7f9
 	ATA_QCFLAG_DMAMAP	= ATA_QCFLAG_SG | ATA_QCFLAG_SINGLE,
 	ATA_QCFLAG_IO		= (1 << 3), /* standard IO command */
 	ATA_QCFLAG_EH_SCHEDULED = (1 << 4), /* EH scheduled */
