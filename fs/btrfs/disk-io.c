--- conflicted
+++ resolved
@@ -3480,17 +3480,9 @@
 	__btrfs_btree_balance_dirty(root, 1);
 }
 
-<<<<<<< HEAD
-	if (num_dirty > thresh) {
-		balance_dirty_pages_ratelimited(
-				   root->fs_info->btree_inode->i_mapping);
-	}
-	return;
-=======
 void btrfs_btree_balance_dirty_nodelay(struct btrfs_root *root)
 {
 	__btrfs_btree_balance_dirty(root, 0);
->>>>>>> 213490b3
 }
 
 int btrfs_read_buffer(struct extent_buffer *buf, u64 parent_transid)
