--- conflicted
+++ resolved
@@ -272,32 +272,6 @@
 {
 	struct mount *m, *n;
 	int ret = 0;
-<<<<<<< HEAD
-	struct mount *prev_dest_mnt = dest_mnt;
-	struct mount *prev_src_mnt  = source_mnt;
-	HLIST_HEAD(tmp_list);
-
-	for (m = propagation_next(dest_mnt, dest_mnt); m;
-			m = propagation_next(m, dest_mnt)) {
-		int type;
-		struct mount *source;
-
-		if (IS_MNT_NEW(m))
-			continue;
-
-		source =  get_source(m, prev_dest_mnt, prev_src_mnt, &type);
-
-		/* Notice when we are propagating across user namespaces */
-		if (m->mnt_ns->user_ns != user_ns)
-			type |= CL_UNPRIVILEGED;
-
-		child = copy_tree(source, source->mnt.mnt_root, type);
-		if (IS_ERR(child)) {
-			ret = PTR_ERR(child);
-			tmp_list = *tree_list;
-			tmp_list.first->pprev = &tmp_list.first;
-			INIT_HLIST_HEAD(tree_list);
-=======
 
 	/*
 	 * we don't want to bother passing tons of arguments to
@@ -315,30 +289,9 @@
 	for (n = next_peer(dest_mnt); n != dest_mnt; n = next_peer(n)) {
 		ret = propagate_one(n);
 		if (ret)
->>>>>>> 4a2eac80
 			goto out;
 	}
 
-<<<<<<< HEAD
-		if (is_subdir(dest_mp->m_dentry, m->mnt.mnt_root)) {
-			mnt_set_mountpoint(m, dest_mp, child);
-			hlist_add_head(&child->mnt_hash, tree_list);
-		} else {
-			/*
-			 * This can happen if the parent mount was bind mounted
-			 * on some subdirectory of a shared/slave mount.
-			 */
-			hlist_add_head(&child->mnt_hash, &tmp_list);
-		}
-		prev_dest_mnt = m;
-		prev_src_mnt  = child;
-	}
-out:
-	lock_mount_hash();
-	while (!hlist_empty(&tmp_list)) {
-		child = hlist_entry(tmp_list.first, struct mount, mnt_hash);
-		umount_tree(child, 0);
-=======
 	/* all slave groups */
 	for (m = next_group(dest_mnt, dest_mnt); m;
 			m = next_group(m, dest_mnt)) {
@@ -357,7 +310,6 @@
 		m = n->mnt_parent;
 		if (m->mnt_master != dest_mnt->mnt_master)
 			CLEAR_MNT_MARK(m->mnt_master);
->>>>>>> 4a2eac80
 	}
 	read_sequnlock_excl(&mount_lock);
 	return ret;
