/*
 *  linux/fs/namespace.c
 *
 * (C) Copyright Al Viro 2000, 2001
 *	Released under GPL v2.
 *
 * Based on code from fs/super.c, copyright Linus Torvalds and others.
 * Heavily rewritten.
 */

#include <linux/syscalls.h>
#include <linux/export.h>
#include <linux/capability.h>
#include <linux/mnt_namespace.h>
#include <linux/user_namespace.h>
#include <linux/namei.h>
#include <linux/security.h>
#include <linux/idr.h>
#include <linux/acct.h>		/* acct_auto_close_mnt */
#include <linux/init.h>		/* init_rootfs */
#include <linux/fs_struct.h>	/* get_fs_root et.al. */
#include <linux/fsnotify.h>	/* fsnotify_vfsmount_delete */
#include <linux/uaccess.h>
#include <linux/proc_ns.h>
#include <linux/magic.h>
#include <linux/bootmem.h>
#include "pnode.h"
#include "internal.h"

static unsigned int m_hash_mask __read_mostly;
static unsigned int m_hash_shift __read_mostly;
static unsigned int mp_hash_mask __read_mostly;
static unsigned int mp_hash_shift __read_mostly;
<<<<<<< HEAD

static __initdata unsigned long mhash_entries;
static int __init set_mhash_entries(char *str)
{
	if (!str)
		return 0;
	mhash_entries = simple_strtoul(str, &str, 0);
	return 1;
}
__setup("mhash_entries=", set_mhash_entries);

static __initdata unsigned long mphash_entries;
static int __init set_mphash_entries(char *str)
{
	if (!str)
		return 0;
	mphash_entries = simple_strtoul(str, &str, 0);
	return 1;
}
__setup("mphash_entries=", set_mphash_entries);
=======
>>>>>>> 4a2eac80

static __initdata unsigned long mhash_entries;
static int __init set_mhash_entries(char *str)
{
	if (!str)
		return 0;
	mhash_entries = simple_strtoul(str, &str, 0);
	return 1;
}
__setup("mhash_entries=", set_mhash_entries);

static __initdata unsigned long mphash_entries;
static int __init set_mphash_entries(char *str)
{
	if (!str)
		return 0;
	mphash_entries = simple_strtoul(str, &str, 0);
	return 1;
}
__setup("mphash_entries=", set_mphash_entries);

static u64 event;
static DEFINE_IDA(mnt_id_ida);
static DEFINE_IDA(mnt_group_ida);
static DEFINE_SPINLOCK(mnt_id_lock);
static int mnt_id_start = 0;
static int mnt_group_start = 1;

static struct hlist_head *mount_hashtable __read_mostly;
static struct hlist_head *mountpoint_hashtable __read_mostly;
static struct kmem_cache *mnt_cache __read_mostly;
static DECLARE_RWSEM(namespace_sem);

/* /sys/fs */
struct kobject *fs_kobj;
EXPORT_SYMBOL_GPL(fs_kobj);

/*
 * vfsmount lock may be taken for read to prevent changes to the
 * vfsmount hash, ie. during mountpoint lookups or walking back
 * up the tree.
 *
 * It should be taken for write in all cases where the vfsmount
 * tree or hash is modified or when a vfsmount structure is modified.
 */
__cacheline_aligned_in_smp DEFINE_SEQLOCK(mount_lock);

static inline struct hlist_head *m_hash(struct vfsmount *mnt, struct dentry *dentry)
{
	unsigned long tmp = ((unsigned long)mnt / L1_CACHE_BYTES);
	tmp += ((unsigned long)dentry / L1_CACHE_BYTES);
	tmp = tmp + (tmp >> m_hash_shift);
	return &mount_hashtable[tmp & m_hash_mask];
}

static inline struct hlist_head *mp_hash(struct dentry *dentry)
{
	unsigned long tmp = ((unsigned long)dentry / L1_CACHE_BYTES);
	tmp = tmp + (tmp >> mp_hash_shift);
	return &mountpoint_hashtable[tmp & mp_hash_mask];
}

/*
 * allocation is serialized by namespace_sem, but we need the spinlock to
 * serialize with freeing.
 */
static int mnt_alloc_id(struct mount *mnt)
{
	int res;

retry:
	ida_pre_get(&mnt_id_ida, GFP_KERNEL);
	spin_lock(&mnt_id_lock);
	res = ida_get_new_above(&mnt_id_ida, mnt_id_start, &mnt->mnt_id);
	if (!res)
		mnt_id_start = mnt->mnt_id + 1;
	spin_unlock(&mnt_id_lock);
	if (res == -EAGAIN)
		goto retry;

	return res;
}

static void mnt_free_id(struct mount *mnt)
{
	int id = mnt->mnt_id;
	spin_lock(&mnt_id_lock);
	ida_remove(&mnt_id_ida, id);
	if (mnt_id_start > id)
		mnt_id_start = id;
	spin_unlock(&mnt_id_lock);
}

/*
 * Allocate a new peer group ID
 *
 * mnt_group_ida is protected by namespace_sem
 */
static int mnt_alloc_group_id(struct mount *mnt)
{
	int res;

	if (!ida_pre_get(&mnt_group_ida, GFP_KERNEL))
		return -ENOMEM;

	res = ida_get_new_above(&mnt_group_ida,
				mnt_group_start,
				&mnt->mnt_group_id);
	if (!res)
		mnt_group_start = mnt->mnt_group_id + 1;

	return res;
}

/*
 * Release a peer group ID
 */
void mnt_release_group_id(struct mount *mnt)
{
	int id = mnt->mnt_group_id;
	ida_remove(&mnt_group_ida, id);
	if (mnt_group_start > id)
		mnt_group_start = id;
	mnt->mnt_group_id = 0;
}

/*
 * vfsmount lock must be held for read
 */
static inline void mnt_add_count(struct mount *mnt, int n)
{
#ifdef CONFIG_SMP
	this_cpu_add(mnt->mnt_pcp->mnt_count, n);
#else
	preempt_disable();
	mnt->mnt_count += n;
	preempt_enable();
#endif
}

/*
 * vfsmount lock must be held for write
 */
unsigned int mnt_get_count(struct mount *mnt)
{
#ifdef CONFIG_SMP
	unsigned int count = 0;
	int cpu;

	for_each_possible_cpu(cpu) {
		count += per_cpu_ptr(mnt->mnt_pcp, cpu)->mnt_count;
	}

	return count;
#else
	return mnt->mnt_count;
#endif
}

static struct mount *alloc_vfsmnt(const char *name)
{
	struct mount *mnt = kmem_cache_zalloc(mnt_cache, GFP_KERNEL);
	if (mnt) {
		int err;

		err = mnt_alloc_id(mnt);
		if (err)
			goto out_free_cache;

		if (name) {
			mnt->mnt_devname = kstrdup(name, GFP_KERNEL);
			if (!mnt->mnt_devname)
				goto out_free_id;
		}

#ifdef CONFIG_SMP
		mnt->mnt_pcp = alloc_percpu(struct mnt_pcp);
		if (!mnt->mnt_pcp)
			goto out_free_devname;

		this_cpu_add(mnt->mnt_pcp->mnt_count, 1);
#else
		mnt->mnt_count = 1;
		mnt->mnt_writers = 0;
#endif

		INIT_HLIST_NODE(&mnt->mnt_hash);
		INIT_LIST_HEAD(&mnt->mnt_child);
		INIT_LIST_HEAD(&mnt->mnt_mounts);
		INIT_LIST_HEAD(&mnt->mnt_list);
		INIT_LIST_HEAD(&mnt->mnt_expire);
		INIT_LIST_HEAD(&mnt->mnt_share);
		INIT_LIST_HEAD(&mnt->mnt_slave_list);
		INIT_LIST_HEAD(&mnt->mnt_slave);
#ifdef CONFIG_FSNOTIFY
		INIT_HLIST_HEAD(&mnt->mnt_fsnotify_marks);
#endif
	}
	return mnt;

#ifdef CONFIG_SMP
out_free_devname:
	kfree(mnt->mnt_devname);
#endif
out_free_id:
	mnt_free_id(mnt);
out_free_cache:
	kmem_cache_free(mnt_cache, mnt);
	return NULL;
}

/*
 * Most r/o checks on a fs are for operations that take
 * discrete amounts of time, like a write() or unlink().
 * We must keep track of when those operations start
 * (for permission checks) and when they end, so that
 * we can determine when writes are able to occur to
 * a filesystem.
 */
/*
 * __mnt_is_readonly: check whether a mount is read-only
 * @mnt: the mount to check for its write status
 *
 * This shouldn't be used directly ouside of the VFS.
 * It does not guarantee that the filesystem will stay
 * r/w, just that it is right *now*.  This can not and
 * should not be used in place of IS_RDONLY(inode).
 * mnt_want/drop_write() will _keep_ the filesystem
 * r/w.
 */
int __mnt_is_readonly(struct vfsmount *mnt)
{
	if (mnt->mnt_flags & MNT_READONLY)
		return 1;
	if (mnt->mnt_sb->s_flags & MS_RDONLY)
		return 1;
	return 0;
}
EXPORT_SYMBOL_GPL(__mnt_is_readonly);

static inline void mnt_inc_writers(struct mount *mnt)
{
#ifdef CONFIG_SMP
	this_cpu_inc(mnt->mnt_pcp->mnt_writers);
#else
	mnt->mnt_writers++;
#endif
}

static inline void mnt_dec_writers(struct mount *mnt)
{
#ifdef CONFIG_SMP
	this_cpu_dec(mnt->mnt_pcp->mnt_writers);
#else
	mnt->mnt_writers--;
#endif
}

static unsigned int mnt_get_writers(struct mount *mnt)
{
#ifdef CONFIG_SMP
	unsigned int count = 0;
	int cpu;

	for_each_possible_cpu(cpu) {
		count += per_cpu_ptr(mnt->mnt_pcp, cpu)->mnt_writers;
	}

	return count;
#else
	return mnt->mnt_writers;
#endif
}

static int mnt_is_readonly(struct vfsmount *mnt)
{
	if (mnt->mnt_sb->s_readonly_remount)
		return 1;
	/* Order wrt setting s_flags/s_readonly_remount in do_remount() */
	smp_rmb();
	return __mnt_is_readonly(mnt);
}

/*
 * Most r/o & frozen checks on a fs are for operations that take discrete
 * amounts of time, like a write() or unlink().  We must keep track of when
 * those operations start (for permission checks) and when they end, so that we
 * can determine when writes are able to occur to a filesystem.
 */
/**
 * __mnt_want_write - get write access to a mount without freeze protection
 * @m: the mount on which to take a write
 *
 * This tells the low-level filesystem that a write is about to be performed to
 * it, and makes sure that writes are allowed (mnt it read-write) before
 * returning success. This operation does not protect against filesystem being
 * frozen. When the write operation is finished, __mnt_drop_write() must be
 * called. This is effectively a refcount.
 */
int __mnt_want_write(struct vfsmount *m)
{
	struct mount *mnt = real_mount(m);
	int ret = 0;

	preempt_disable();
	mnt_inc_writers(mnt);
	/*
	 * The store to mnt_inc_writers must be visible before we pass
	 * MNT_WRITE_HOLD loop below, so that the slowpath can see our
	 * incremented count after it has set MNT_WRITE_HOLD.
	 */
	smp_mb();
	while (ACCESS_ONCE(mnt->mnt.mnt_flags) & MNT_WRITE_HOLD)
		cpu_relax();
	/*
	 * After the slowpath clears MNT_WRITE_HOLD, mnt_is_readonly will
	 * be set to match its requirements. So we must not load that until
	 * MNT_WRITE_HOLD is cleared.
	 */
	smp_rmb();
	if (mnt_is_readonly(m)) {
		mnt_dec_writers(mnt);
		ret = -EROFS;
	}
	preempt_enable();

	return ret;
}

/**
 * mnt_want_write - get write access to a mount
 * @m: the mount on which to take a write
 *
 * This tells the low-level filesystem that a write is about to be performed to
 * it, and makes sure that writes are allowed (mount is read-write, filesystem
 * is not frozen) before returning success.  When the write operation is
 * finished, mnt_drop_write() must be called.  This is effectively a refcount.
 */
int mnt_want_write(struct vfsmount *m)
{
	int ret;

	sb_start_write(m->mnt_sb);
	ret = __mnt_want_write(m);
	if (ret)
		sb_end_write(m->mnt_sb);
	return ret;
}
EXPORT_SYMBOL_GPL(mnt_want_write);

/**
 * mnt_clone_write - get write access to a mount
 * @mnt: the mount on which to take a write
 *
 * This is effectively like mnt_want_write, except
 * it must only be used to take an extra write reference
 * on a mountpoint that we already know has a write reference
 * on it. This allows some optimisation.
 *
 * After finished, mnt_drop_write must be called as usual to
 * drop the reference.
 */
int mnt_clone_write(struct vfsmount *mnt)
{
	/* superblock may be r/o */
	if (__mnt_is_readonly(mnt))
		return -EROFS;
	preempt_disable();
	mnt_inc_writers(real_mount(mnt));
	preempt_enable();
	return 0;
}
EXPORT_SYMBOL_GPL(mnt_clone_write);

/**
 * __mnt_want_write_file - get write access to a file's mount
 * @file: the file who's mount on which to take a write
 *
 * This is like __mnt_want_write, but it takes a file and can
 * do some optimisations if the file is open for write already
 */
int __mnt_want_write_file(struct file *file)
{
	if (!(file->f_mode & FMODE_WRITER))
		return __mnt_want_write(file->f_path.mnt);
	else
		return mnt_clone_write(file->f_path.mnt);
}

/**
 * mnt_want_write_file - get write access to a file's mount
 * @file: the file who's mount on which to take a write
 *
 * This is like mnt_want_write, but it takes a file and can
 * do some optimisations if the file is open for write already
 */
int mnt_want_write_file(struct file *file)
{
	int ret;

	sb_start_write(file->f_path.mnt->mnt_sb);
	ret = __mnt_want_write_file(file);
	if (ret)
		sb_end_write(file->f_path.mnt->mnt_sb);
	return ret;
}
EXPORT_SYMBOL_GPL(mnt_want_write_file);

/**
 * __mnt_drop_write - give up write access to a mount
 * @mnt: the mount on which to give up write access
 *
 * Tells the low-level filesystem that we are done
 * performing writes to it.  Must be matched with
 * __mnt_want_write() call above.
 */
void __mnt_drop_write(struct vfsmount *mnt)
{
	preempt_disable();
	mnt_dec_writers(real_mount(mnt));
	preempt_enable();
}

/**
 * mnt_drop_write - give up write access to a mount
 * @mnt: the mount on which to give up write access
 *
 * Tells the low-level filesystem that we are done performing writes to it and
 * also allows filesystem to be frozen again.  Must be matched with
 * mnt_want_write() call above.
 */
void mnt_drop_write(struct vfsmount *mnt)
{
	__mnt_drop_write(mnt);
	sb_end_write(mnt->mnt_sb);
}
EXPORT_SYMBOL_GPL(mnt_drop_write);

void __mnt_drop_write_file(struct file *file)
{
	__mnt_drop_write(file->f_path.mnt);
}

void mnt_drop_write_file(struct file *file)
{
	mnt_drop_write(file->f_path.mnt);
}
EXPORT_SYMBOL(mnt_drop_write_file);

static int mnt_make_readonly(struct mount *mnt)
{
	int ret = 0;

	lock_mount_hash();
	mnt->mnt.mnt_flags |= MNT_WRITE_HOLD;
	/*
	 * After storing MNT_WRITE_HOLD, we'll read the counters. This store
	 * should be visible before we do.
	 */
	smp_mb();

	/*
	 * With writers on hold, if this value is zero, then there are
	 * definitely no active writers (although held writers may subsequently
	 * increment the count, they'll have to wait, and decrement it after
	 * seeing MNT_READONLY).
	 *
	 * It is OK to have counter incremented on one CPU and decremented on
	 * another: the sum will add up correctly. The danger would be when we
	 * sum up each counter, if we read a counter before it is incremented,
	 * but then read another CPU's count which it has been subsequently
	 * decremented from -- we would see more decrements than we should.
	 * MNT_WRITE_HOLD protects against this scenario, because
	 * mnt_want_write first increments count, then smp_mb, then spins on
	 * MNT_WRITE_HOLD, so it can't be decremented by another CPU while
	 * we're counting up here.
	 */
	if (mnt_get_writers(mnt) > 0)
		ret = -EBUSY;
	else
		mnt->mnt.mnt_flags |= MNT_READONLY;
	/*
	 * MNT_READONLY must become visible before ~MNT_WRITE_HOLD, so writers
	 * that become unheld will see MNT_READONLY.
	 */
	smp_wmb();
	mnt->mnt.mnt_flags &= ~MNT_WRITE_HOLD;
	unlock_mount_hash();
	return ret;
}

static void __mnt_unmake_readonly(struct mount *mnt)
{
	lock_mount_hash();
	mnt->mnt.mnt_flags &= ~MNT_READONLY;
	unlock_mount_hash();
}

int sb_prepare_remount_readonly(struct super_block *sb)
{
	struct mount *mnt;
	int err = 0;

	/* Racy optimization.  Recheck the counter under MNT_WRITE_HOLD */
	if (atomic_long_read(&sb->s_remove_count))
		return -EBUSY;

	lock_mount_hash();
	list_for_each_entry(mnt, &sb->s_mounts, mnt_instance) {
		if (!(mnt->mnt.mnt_flags & MNT_READONLY)) {
			mnt->mnt.mnt_flags |= MNT_WRITE_HOLD;
			smp_mb();
			if (mnt_get_writers(mnt) > 0) {
				err = -EBUSY;
				break;
			}
		}
	}
	if (!err && atomic_long_read(&sb->s_remove_count))
		err = -EBUSY;

	if (!err) {
		sb->s_readonly_remount = 1;
		smp_wmb();
	}
	list_for_each_entry(mnt, &sb->s_mounts, mnt_instance) {
		if (mnt->mnt.mnt_flags & MNT_WRITE_HOLD)
			mnt->mnt.mnt_flags &= ~MNT_WRITE_HOLD;
	}
	unlock_mount_hash();

	return err;
}

static void free_vfsmnt(struct mount *mnt)
{
	kfree(mnt->mnt_devname);
#ifdef CONFIG_SMP
	free_percpu(mnt->mnt_pcp);
#endif
	kmem_cache_free(mnt_cache, mnt);
}

static void delayed_free_vfsmnt(struct rcu_head *head)
{
	free_vfsmnt(container_of(head, struct mount, mnt_rcu));
}

/* call under rcu_read_lock */
bool legitimize_mnt(struct vfsmount *bastard, unsigned seq)
{
	struct mount *mnt;
	if (read_seqretry(&mount_lock, seq))
		return false;
	if (bastard == NULL)
		return true;
	mnt = real_mount(bastard);
	mnt_add_count(mnt, 1);
	if (likely(!read_seqretry(&mount_lock, seq)))
		return true;
	if (bastard->mnt_flags & MNT_SYNC_UMOUNT) {
		mnt_add_count(mnt, -1);
		return false;
	}
	rcu_read_unlock();
	mntput(bastard);
	rcu_read_lock();
	return false;
}

/*
 * find the first mount at @dentry on vfsmount @mnt.
 * call under rcu_read_lock()
 */
struct mount *__lookup_mnt(struct vfsmount *mnt, struct dentry *dentry)
{
	struct hlist_head *head = m_hash(mnt, dentry);
	struct mount *p;

	hlist_for_each_entry_rcu(p, head, mnt_hash)
		if (&p->mnt_parent->mnt == mnt && p->mnt_mountpoint == dentry)
			return p;
	return NULL;
}

/*
 * find the last mount at @dentry on vfsmount @mnt.
 * mount_lock must be held.
 */
struct mount *__lookup_mnt_last(struct vfsmount *mnt, struct dentry *dentry)
{
	struct mount *p, *res;
	res = p = __lookup_mnt(mnt, dentry);
	if (!p)
		goto out;
	hlist_for_each_entry_continue(p, mnt_hash) {
		if (&p->mnt_parent->mnt != mnt || p->mnt_mountpoint != dentry)
			break;
		res = p;
	}
out:
	return res;
}

/*
 * lookup_mnt - Return the first child mount mounted at path
 *
 * "First" means first mounted chronologically.  If you create the
 * following mounts:
 *
 * mount /dev/sda1 /mnt
 * mount /dev/sda2 /mnt
 * mount /dev/sda3 /mnt
 *
 * Then lookup_mnt() on the base /mnt dentry in the root mount will
 * return successively the root dentry and vfsmount of /dev/sda1, then
 * /dev/sda2, then /dev/sda3, then NULL.
 *
 * lookup_mnt takes a reference to the found vfsmount.
 */
struct vfsmount *lookup_mnt(struct path *path)
{
	struct mount *child_mnt;
	struct vfsmount *m;
	unsigned seq;

	rcu_read_lock();
	do {
		seq = read_seqbegin(&mount_lock);
		child_mnt = __lookup_mnt(path->mnt, path->dentry);
		m = child_mnt ? &child_mnt->mnt : NULL;
	} while (!legitimize_mnt(m, seq));
	rcu_read_unlock();
	return m;
}

static struct mountpoint *new_mountpoint(struct dentry *dentry)
{
	struct hlist_head *chain = mp_hash(dentry);
	struct mountpoint *mp;
	int ret;

	hlist_for_each_entry(mp, chain, m_hash) {
		if (mp->m_dentry == dentry) {
			/* might be worth a WARN_ON() */
			if (d_unlinked(dentry))
				return ERR_PTR(-ENOENT);
			mp->m_count++;
			return mp;
		}
	}

	mp = kmalloc(sizeof(struct mountpoint), GFP_KERNEL);
	if (!mp)
		return ERR_PTR(-ENOMEM);

	ret = d_set_mounted(dentry);
	if (ret) {
		kfree(mp);
		return ERR_PTR(ret);
	}

	mp->m_dentry = dentry;
	mp->m_count = 1;
	hlist_add_head(&mp->m_hash, chain);
	return mp;
}

static void put_mountpoint(struct mountpoint *mp)
{
	if (!--mp->m_count) {
		struct dentry *dentry = mp->m_dentry;
		spin_lock(&dentry->d_lock);
		dentry->d_flags &= ~DCACHE_MOUNTED;
		spin_unlock(&dentry->d_lock);
		hlist_del(&mp->m_hash);
		kfree(mp);
	}
}

static inline int check_mnt(struct mount *mnt)
{
	return mnt->mnt_ns == current->nsproxy->mnt_ns;
}

/*
 * vfsmount lock must be held for write
 */
static void touch_mnt_namespace(struct mnt_namespace *ns)
{
	if (ns) {
		ns->event = ++event;
		wake_up_interruptible(&ns->poll);
	}
}

/*
 * vfsmount lock must be held for write
 */
static void __touch_mnt_namespace(struct mnt_namespace *ns)
{
	if (ns && ns->event != event) {
		ns->event = event;
		wake_up_interruptible(&ns->poll);
	}
}

/*
 * vfsmount lock must be held for write
 */
static void detach_mnt(struct mount *mnt, struct path *old_path)
{
	old_path->dentry = mnt->mnt_mountpoint;
	old_path->mnt = &mnt->mnt_parent->mnt;
	mnt->mnt_parent = mnt;
	mnt->mnt_mountpoint = mnt->mnt.mnt_root;
	list_del_init(&mnt->mnt_child);
	hlist_del_init_rcu(&mnt->mnt_hash);
	put_mountpoint(mnt->mnt_mp);
	mnt->mnt_mp = NULL;
}

/*
 * vfsmount lock must be held for write
 */
void mnt_set_mountpoint(struct mount *mnt,
			struct mountpoint *mp,
			struct mount *child_mnt)
{
	mp->m_count++;
	mnt_add_count(mnt, 1);	/* essentially, that's mntget */
	child_mnt->mnt_mountpoint = dget(mp->m_dentry);
	child_mnt->mnt_parent = mnt;
	child_mnt->mnt_mp = mp;
}

/*
 * vfsmount lock must be held for write
 */
static void attach_mnt(struct mount *mnt,
			struct mount *parent,
			struct mountpoint *mp)
{
	mnt_set_mountpoint(parent, mp, mnt);
	hlist_add_head_rcu(&mnt->mnt_hash, m_hash(&parent->mnt, mp->m_dentry));
	list_add_tail(&mnt->mnt_child, &parent->mnt_mounts);
}

/*
 * vfsmount lock must be held for write
 */
static void commit_tree(struct mount *mnt, struct mount *shadows)
{
	struct mount *parent = mnt->mnt_parent;
	struct mount *m;
	LIST_HEAD(head);
	struct mnt_namespace *n = parent->mnt_ns;

	BUG_ON(parent == mnt);

	list_add_tail(&head, &mnt->mnt_list);
	list_for_each_entry(m, &head, mnt_list)
		m->mnt_ns = n;

	list_splice(&head, n->list.prev);

	if (shadows)
		hlist_add_after_rcu(&shadows->mnt_hash, &mnt->mnt_hash);
	else
		hlist_add_head_rcu(&mnt->mnt_hash,
				m_hash(&parent->mnt, mnt->mnt_mountpoint));
	list_add_tail(&mnt->mnt_child, &parent->mnt_mounts);
	touch_mnt_namespace(n);
}

static struct mount *next_mnt(struct mount *p, struct mount *root)
{
	struct list_head *next = p->mnt_mounts.next;
	if (next == &p->mnt_mounts) {
		while (1) {
			if (p == root)
				return NULL;
			next = p->mnt_child.next;
			if (next != &p->mnt_parent->mnt_mounts)
				break;
			p = p->mnt_parent;
		}
	}
	return list_entry(next, struct mount, mnt_child);
}

static struct mount *skip_mnt_tree(struct mount *p)
{
	struct list_head *prev = p->mnt_mounts.prev;
	while (prev != &p->mnt_mounts) {
		p = list_entry(prev, struct mount, mnt_child);
		prev = p->mnt_mounts.prev;
	}
	return p;
}

struct vfsmount *
vfs_kern_mount(struct file_system_type *type, int flags, const char *name, void *data)
{
	struct mount *mnt;
	struct dentry *root;

	if (!type)
		return ERR_PTR(-ENODEV);

	mnt = alloc_vfsmnt(name);
	if (!mnt)
		return ERR_PTR(-ENOMEM);

	if (flags & MS_KERNMOUNT)
		mnt->mnt.mnt_flags = MNT_INTERNAL;

	root = mount_fs(type, flags, name, data);
	if (IS_ERR(root)) {
		mnt_free_id(mnt);
		free_vfsmnt(mnt);
		return ERR_CAST(root);
	}

	mnt->mnt.mnt_root = root;
	mnt->mnt.mnt_sb = root->d_sb;
	mnt->mnt_mountpoint = mnt->mnt.mnt_root;
	mnt->mnt_parent = mnt;
	lock_mount_hash();
	list_add_tail(&mnt->mnt_instance, &root->d_sb->s_mounts);
	unlock_mount_hash();
	return &mnt->mnt;
}
EXPORT_SYMBOL_GPL(vfs_kern_mount);

static struct mount *clone_mnt(struct mount *old, struct dentry *root,
					int flag)
{
	struct super_block *sb = old->mnt.mnt_sb;
	struct mount *mnt;
	int err;

	mnt = alloc_vfsmnt(old->mnt_devname);
	if (!mnt)
		return ERR_PTR(-ENOMEM);

	if (flag & (CL_SLAVE | CL_PRIVATE | CL_SHARED_TO_SLAVE))
		mnt->mnt_group_id = 0; /* not a peer of original */
	else
		mnt->mnt_group_id = old->mnt_group_id;

	if ((flag & CL_MAKE_SHARED) && !mnt->mnt_group_id) {
		err = mnt_alloc_group_id(mnt);
		if (err)
			goto out_free;
	}

	mnt->mnt.mnt_flags = old->mnt.mnt_flags & ~(MNT_WRITE_HOLD|MNT_MARKED);
	/* Don't allow unprivileged users to change mount flags */
	if ((flag & CL_UNPRIVILEGED) && (mnt->mnt.mnt_flags & MNT_READONLY))
		mnt->mnt.mnt_flags |= MNT_LOCK_READONLY;

	/* Don't allow unprivileged users to reveal what is under a mount */
	if ((flag & CL_UNPRIVILEGED) && list_empty(&old->mnt_expire))
		mnt->mnt.mnt_flags |= MNT_LOCKED;

	atomic_inc(&sb->s_active);
	mnt->mnt.mnt_sb = sb;
	mnt->mnt.mnt_root = dget(root);
	mnt->mnt_mountpoint = mnt->mnt.mnt_root;
	mnt->mnt_parent = mnt;
	lock_mount_hash();
	list_add_tail(&mnt->mnt_instance, &sb->s_mounts);
	unlock_mount_hash();

	if ((flag & CL_SLAVE) ||
	    ((flag & CL_SHARED_TO_SLAVE) && IS_MNT_SHARED(old))) {
		list_add(&mnt->mnt_slave, &old->mnt_slave_list);
		mnt->mnt_master = old;
		CLEAR_MNT_SHARED(mnt);
	} else if (!(flag & CL_PRIVATE)) {
		if ((flag & CL_MAKE_SHARED) || IS_MNT_SHARED(old))
			list_add(&mnt->mnt_share, &old->mnt_share);
		if (IS_MNT_SLAVE(old))
			list_add(&mnt->mnt_slave, &old->mnt_slave);
		mnt->mnt_master = old->mnt_master;
	}
	if (flag & CL_MAKE_SHARED)
		set_mnt_shared(mnt);

	/* stick the duplicate mount on the same expiry list
	 * as the original if that was on one */
	if (flag & CL_EXPIRE) {
		if (!list_empty(&old->mnt_expire))
			list_add(&mnt->mnt_expire, &old->mnt_expire);
	}

	return mnt;

 out_free:
	mnt_free_id(mnt);
	free_vfsmnt(mnt);
	return ERR_PTR(err);
}

static void mntput_no_expire(struct mount *mnt)
{
put_again:
	rcu_read_lock();
	mnt_add_count(mnt, -1);
	if (likely(mnt->mnt_ns)) { /* shouldn't be the last one */
		rcu_read_unlock();
		return;
	}
	lock_mount_hash();
	if (mnt_get_count(mnt)) {
		rcu_read_unlock();
		unlock_mount_hash();
		return;
	}
	if (unlikely(mnt->mnt_pinned)) {
		mnt_add_count(mnt, mnt->mnt_pinned + 1);
		mnt->mnt_pinned = 0;
		rcu_read_unlock();
		unlock_mount_hash();
		acct_auto_close_mnt(&mnt->mnt);
		goto put_again;
	}
	if (unlikely(mnt->mnt.mnt_flags & MNT_DOOMED)) {
		rcu_read_unlock();
		unlock_mount_hash();
		return;
	}
	mnt->mnt.mnt_flags |= MNT_DOOMED;
	rcu_read_unlock();

	list_del(&mnt->mnt_instance);
	unlock_mount_hash();

	/*
	 * This probably indicates that somebody messed
	 * up a mnt_want/drop_write() pair.  If this
	 * happens, the filesystem was probably unable
	 * to make r/w->r/o transitions.
	 */
	/*
	 * The locking used to deal with mnt_count decrement provides barriers,
	 * so mnt_get_writers() below is safe.
	 */
	WARN_ON(mnt_get_writers(mnt));
	fsnotify_vfsmount_delete(&mnt->mnt);
	dput(mnt->mnt.mnt_root);
	deactivate_super(mnt->mnt.mnt_sb);
	mnt_free_id(mnt);
	call_rcu(&mnt->mnt_rcu, delayed_free_vfsmnt);
}

void mntput(struct vfsmount *mnt)
{
	if (mnt) {
		struct mount *m = real_mount(mnt);
		/* avoid cacheline pingpong, hope gcc doesn't get "smart" */
		if (unlikely(m->mnt_expiry_mark))
			m->mnt_expiry_mark = 0;
		mntput_no_expire(m);
	}
}
EXPORT_SYMBOL(mntput);

struct vfsmount *mntget(struct vfsmount *mnt)
{
	if (mnt)
		mnt_add_count(real_mount(mnt), 1);
	return mnt;
}
EXPORT_SYMBOL(mntget);

void mnt_pin(struct vfsmount *mnt)
{
	lock_mount_hash();
	real_mount(mnt)->mnt_pinned++;
	unlock_mount_hash();
}
EXPORT_SYMBOL(mnt_pin);

void mnt_unpin(struct vfsmount *m)
{
	struct mount *mnt = real_mount(m);
	lock_mount_hash();
	if (mnt->mnt_pinned) {
		mnt_add_count(mnt, 1);
		mnt->mnt_pinned--;
	}
	unlock_mount_hash();
}
EXPORT_SYMBOL(mnt_unpin);

static inline void mangle(struct seq_file *m, const char *s)
{
	seq_escape(m, s, " \t\n\\");
}

/*
 * Simple .show_options callback for filesystems which don't want to
 * implement more complex mount option showing.
 *
 * See also save_mount_options().
 */
int generic_show_options(struct seq_file *m, struct dentry *root)
{
	const char *options;

	rcu_read_lock();
	options = rcu_dereference(root->d_sb->s_options);

	if (options != NULL && options[0]) {
		seq_putc(m, ',');
		mangle(m, options);
	}
	rcu_read_unlock();

	return 0;
}
EXPORT_SYMBOL(generic_show_options);

/*
 * If filesystem uses generic_show_options(), this function should be
 * called from the fill_super() callback.
 *
 * The .remount_fs callback usually needs to be handled in a special
 * way, to make sure, that previous options are not overwritten if the
 * remount fails.
 *
 * Also note, that if the filesystem's .remount_fs function doesn't
 * reset all options to their default value, but changes only newly
 * given options, then the displayed options will not reflect reality
 * any more.
 */
void save_mount_options(struct super_block *sb, char *options)
{
	BUG_ON(sb->s_options);
	rcu_assign_pointer(sb->s_options, kstrdup(options, GFP_KERNEL));
}
EXPORT_SYMBOL(save_mount_options);

void replace_mount_options(struct super_block *sb, char *options)
{
	char *old = sb->s_options;
	rcu_assign_pointer(sb->s_options, options);
	if (old) {
		synchronize_rcu();
		kfree(old);
	}
}
EXPORT_SYMBOL(replace_mount_options);

#ifdef CONFIG_PROC_FS
/* iterator; we want it to have access to namespace_sem, thus here... */
static void *m_start(struct seq_file *m, loff_t *pos)
{
	struct proc_mounts *p = proc_mounts(m);

	down_read(&namespace_sem);
	if (p->cached_event == p->ns->event) {
		void *v = p->cached_mount;
		if (*pos == p->cached_index)
			return v;
		if (*pos == p->cached_index + 1) {
			v = seq_list_next(v, &p->ns->list, &p->cached_index);
			return p->cached_mount = v;
		}
	}

	p->cached_event = p->ns->event;
	p->cached_mount = seq_list_start(&p->ns->list, *pos);
	p->cached_index = *pos;
	return p->cached_mount;
}

static void *m_next(struct seq_file *m, void *v, loff_t *pos)
{
	struct proc_mounts *p = proc_mounts(m);

	p->cached_mount = seq_list_next(v, &p->ns->list, pos);
	p->cached_index = *pos;
	return p->cached_mount;
}

static void m_stop(struct seq_file *m, void *v)
{
	up_read(&namespace_sem);
}

static int m_show(struct seq_file *m, void *v)
{
	struct proc_mounts *p = proc_mounts(m);
	struct mount *r = list_entry(v, struct mount, mnt_list);
	return p->show(m, &r->mnt);
}

const struct seq_operations mounts_op = {
	.start	= m_start,
	.next	= m_next,
	.stop	= m_stop,
	.show	= m_show,
};
#endif  /* CONFIG_PROC_FS */

/**
 * may_umount_tree - check if a mount tree is busy
 * @mnt: root of mount tree
 *
 * This is called to check if a tree of mounts has any
 * open files, pwds, chroots or sub mounts that are
 * busy.
 */
int may_umount_tree(struct vfsmount *m)
{
	struct mount *mnt = real_mount(m);
	int actual_refs = 0;
	int minimum_refs = 0;
	struct mount *p;
	BUG_ON(!m);

	/* write lock needed for mnt_get_count */
	lock_mount_hash();
	for (p = mnt; p; p = next_mnt(p, mnt)) {
		actual_refs += mnt_get_count(p);
		minimum_refs += 2;
	}
	unlock_mount_hash();

	if (actual_refs > minimum_refs)
		return 0;

	return 1;
}

EXPORT_SYMBOL(may_umount_tree);

/**
 * may_umount - check if a mount point is busy
 * @mnt: root of mount
 *
 * This is called to check if a mount point has any
 * open files, pwds, chroots or sub mounts. If the
 * mount has sub mounts this will return busy
 * regardless of whether the sub mounts are busy.
 *
 * Doesn't take quota and stuff into account. IOW, in some cases it will
 * give false negatives. The main reason why it's here is that we need
 * a non-destructive way to look for easily umountable filesystems.
 */
int may_umount(struct vfsmount *mnt)
{
	int ret = 1;
	down_read(&namespace_sem);
	lock_mount_hash();
	if (propagate_mount_busy(real_mount(mnt), 2))
		ret = 0;
	unlock_mount_hash();
	up_read(&namespace_sem);
	return ret;
}

EXPORT_SYMBOL(may_umount);

static HLIST_HEAD(unmounted);	/* protected by namespace_sem */

static void namespace_unlock(void)
{
	struct mount *mnt;
	struct hlist_head head = unmounted;

	if (likely(hlist_empty(&head))) {
		up_write(&namespace_sem);
		return;
	}

	head.first->pprev = &head.first;
	INIT_HLIST_HEAD(&unmounted);

	up_write(&namespace_sem);

	synchronize_rcu();

	while (!hlist_empty(&head)) {
		mnt = hlist_entry(head.first, struct mount, mnt_hash);
		hlist_del_init(&mnt->mnt_hash);
		if (mnt->mnt_ex_mountpoint.mnt)
			path_put(&mnt->mnt_ex_mountpoint);
		mntput(&mnt->mnt);
	}
}

static inline void namespace_lock(void)
{
	down_write(&namespace_sem);
}

/*
 * mount_lock must be held
 * namespace_sem must be held for write
 * how = 0 => just this tree, don't propagate
 * how = 1 => propagate; we know that nobody else has reference to any victims
 * how = 2 => lazy umount
 */
void umount_tree(struct mount *mnt, int how)
{
	HLIST_HEAD(tmp_list);
	struct mount *p;
	struct mount *last = NULL;

	for (p = mnt; p; p = next_mnt(p, mnt)) {
		hlist_del_init_rcu(&p->mnt_hash);
		hlist_add_head(&p->mnt_hash, &tmp_list);
	}

	if (how)
		propagate_umount(&tmp_list);

	hlist_for_each_entry(p, &tmp_list, mnt_hash) {
		list_del_init(&p->mnt_expire);
		list_del_init(&p->mnt_list);
		__touch_mnt_namespace(p->mnt_ns);
		p->mnt_ns = NULL;
		if (how < 2)
			p->mnt.mnt_flags |= MNT_SYNC_UMOUNT;
		list_del_init(&p->mnt_child);
		if (mnt_has_parent(p)) {
			put_mountpoint(p->mnt_mp);
			/* move the reference to mountpoint into ->mnt_ex_mountpoint */
			p->mnt_ex_mountpoint.dentry = p->mnt_mountpoint;
			p->mnt_ex_mountpoint.mnt = &p->mnt_parent->mnt;
			p->mnt_mountpoint = p->mnt.mnt_root;
			p->mnt_parent = p;
			p->mnt_mp = NULL;
		}
		change_mnt_propagation(p, MS_PRIVATE);
		last = p;
	}
	if (last) {
		last->mnt_hash.next = unmounted.first;
		unmounted.first = tmp_list.first;
		unmounted.first->pprev = &unmounted.first;
	}
}

static void shrink_submounts(struct mount *mnt);

static int do_umount(struct mount *mnt, int flags)
{
	struct super_block *sb = mnt->mnt.mnt_sb;
	int retval;

	retval = security_sb_umount(&mnt->mnt, flags);
	if (retval)
		return retval;

	/*
	 * Allow userspace to request a mountpoint be expired rather than
	 * unmounting unconditionally. Unmount only happens if:
	 *  (1) the mark is already set (the mark is cleared by mntput())
	 *  (2) the usage count == 1 [parent vfsmount] + 1 [sys_umount]
	 */
	if (flags & MNT_EXPIRE) {
		if (&mnt->mnt == current->fs->root.mnt ||
		    flags & (MNT_FORCE | MNT_DETACH))
			return -EINVAL;

		/*
		 * probably don't strictly need the lock here if we examined
		 * all race cases, but it's a slowpath.
		 */
		lock_mount_hash();
		if (mnt_get_count(mnt) != 2) {
			unlock_mount_hash();
			return -EBUSY;
		}
		unlock_mount_hash();

		if (!xchg(&mnt->mnt_expiry_mark, 1))
			return -EAGAIN;
	}

	/*
	 * If we may have to abort operations to get out of this
	 * mount, and they will themselves hold resources we must
	 * allow the fs to do things. In the Unix tradition of
	 * 'Gee thats tricky lets do it in userspace' the umount_begin
	 * might fail to complete on the first run through as other tasks
	 * must return, and the like. Thats for the mount program to worry
	 * about for the moment.
	 */

	if (flags & MNT_FORCE && sb->s_op->umount_begin) {
		sb->s_op->umount_begin(sb);
	}

	/*
	 * No sense to grab the lock for this test, but test itself looks
	 * somewhat bogus. Suggestions for better replacement?
	 * Ho-hum... In principle, we might treat that as umount + switch
	 * to rootfs. GC would eventually take care of the old vfsmount.
	 * Actually it makes sense, especially if rootfs would contain a
	 * /reboot - static binary that would close all descriptors and
	 * call reboot(9). Then init(8) could umount root and exec /reboot.
	 */
	if (&mnt->mnt == current->fs->root.mnt && !(flags & MNT_DETACH)) {
		/*
		 * Special case for "unmounting" root ...
		 * we just try to remount it readonly.
		 */
		down_write(&sb->s_umount);
		if (!(sb->s_flags & MS_RDONLY))
			retval = do_remount_sb(sb, MS_RDONLY, NULL, 0);
		up_write(&sb->s_umount);
		return retval;
	}

	namespace_lock();
	lock_mount_hash();
	event++;

	if (flags & MNT_DETACH) {
		if (!list_empty(&mnt->mnt_list))
			umount_tree(mnt, 2);
		retval = 0;
	} else {
		shrink_submounts(mnt);
		retval = -EBUSY;
		if (!propagate_mount_busy(mnt, 2)) {
			if (!list_empty(&mnt->mnt_list))
				umount_tree(mnt, 1);
			retval = 0;
		}
	}
	unlock_mount_hash();
	namespace_unlock();
	return retval;
}

/* 
 * Is the caller allowed to modify his namespace?
 */
static inline bool may_mount(void)
{
	return ns_capable(current->nsproxy->mnt_ns->user_ns, CAP_SYS_ADMIN);
}

/*
 * Now umount can handle mount points as well as block devices.
 * This is important for filesystems which use unnamed block devices.
 *
 * We now support a flag for forced unmount like the other 'big iron'
 * unixes. Our API is identical to OSF/1 to avoid making a mess of AMD
 */

SYSCALL_DEFINE2(umount, char __user *, name, int, flags)
{
	struct path path;
	struct mount *mnt;
	int retval;
	int lookup_flags = 0;

	if (flags & ~(MNT_FORCE | MNT_DETACH | MNT_EXPIRE | UMOUNT_NOFOLLOW))
		return -EINVAL;

	if (!may_mount())
		return -EPERM;

	if (!(flags & UMOUNT_NOFOLLOW))
		lookup_flags |= LOOKUP_FOLLOW;

	retval = user_path_mountpoint_at(AT_FDCWD, name, lookup_flags, &path);
	if (retval)
		goto out;
	mnt = real_mount(path.mnt);
	retval = -EINVAL;
	if (path.dentry != path.mnt->mnt_root)
		goto dput_and_out;
	if (!check_mnt(mnt))
		goto dput_and_out;
	if (mnt->mnt.mnt_flags & MNT_LOCKED)
		goto dput_and_out;

	retval = do_umount(mnt, flags);
dput_and_out:
	/* we mustn't call path_put() as that would clear mnt_expiry_mark */
	dput(path.dentry);
	mntput_no_expire(mnt);
out:
	return retval;
}

#ifdef __ARCH_WANT_SYS_OLDUMOUNT

/*
 *	The 2.0 compatible umount. No flags.
 */
SYSCALL_DEFINE1(oldumount, char __user *, name)
{
	return sys_umount(name, 0);
}

#endif

static bool is_mnt_ns_file(struct dentry *dentry)
{
	/* Is this a proxy for a mount namespace? */
	struct inode *inode = dentry->d_inode;
	struct proc_ns *ei;

	if (!proc_ns_inode(inode))
		return false;

	ei = get_proc_ns(inode);
	if (ei->ns_ops != &mntns_operations)
		return false;

	return true;
}

static bool mnt_ns_loop(struct dentry *dentry)
{
	/* Could bind mounting the mount namespace inode cause a
	 * mount namespace loop?
	 */
	struct mnt_namespace *mnt_ns;
	if (!is_mnt_ns_file(dentry))
		return false;

	mnt_ns = get_proc_ns(dentry->d_inode)->ns;
	return current->nsproxy->mnt_ns->seq >= mnt_ns->seq;
}

struct mount *copy_tree(struct mount *mnt, struct dentry *dentry,
					int flag)
{
	struct mount *res, *p, *q, *r, *parent;

	if (!(flag & CL_COPY_UNBINDABLE) && IS_MNT_UNBINDABLE(mnt))
		return ERR_PTR(-EINVAL);

	if (!(flag & CL_COPY_MNT_NS_FILE) && is_mnt_ns_file(dentry))
		return ERR_PTR(-EINVAL);

	res = q = clone_mnt(mnt, dentry, flag);
	if (IS_ERR(q))
		return q;

	q->mnt.mnt_flags &= ~MNT_LOCKED;
	q->mnt_mountpoint = mnt->mnt_mountpoint;

	p = mnt;
	list_for_each_entry(r, &mnt->mnt_mounts, mnt_child) {
		struct mount *s;
		if (!is_subdir(r->mnt_mountpoint, dentry))
			continue;

		for (s = r; s; s = next_mnt(s, r)) {
			if (!(flag & CL_COPY_UNBINDABLE) &&
			    IS_MNT_UNBINDABLE(s)) {
				s = skip_mnt_tree(s);
				continue;
			}
			if (!(flag & CL_COPY_MNT_NS_FILE) &&
			    is_mnt_ns_file(s->mnt.mnt_root)) {
				s = skip_mnt_tree(s);
				continue;
			}
			while (p != s->mnt_parent) {
				p = p->mnt_parent;
				q = q->mnt_parent;
			}
			p = s;
			parent = q;
			q = clone_mnt(p, p->mnt.mnt_root, flag);
			if (IS_ERR(q))
				goto out;
			lock_mount_hash();
			list_add_tail(&q->mnt_list, &res->mnt_list);
			attach_mnt(q, parent, p->mnt_mp);
			unlock_mount_hash();
		}
	}
	return res;
out:
	if (res) {
		lock_mount_hash();
		umount_tree(res, 0);
		unlock_mount_hash();
	}
	return q;
}

/* Caller should check returned pointer for errors */

struct vfsmount *collect_mounts(struct path *path)
{
	struct mount *tree;
	namespace_lock();
	tree = copy_tree(real_mount(path->mnt), path->dentry,
			 CL_COPY_ALL | CL_PRIVATE);
	namespace_unlock();
	if (IS_ERR(tree))
		return ERR_CAST(tree);
	return &tree->mnt;
}

void drop_collected_mounts(struct vfsmount *mnt)
{
	namespace_lock();
	lock_mount_hash();
	umount_tree(real_mount(mnt), 0);
	unlock_mount_hash();
	namespace_unlock();
}

int iterate_mounts(int (*f)(struct vfsmount *, void *), void *arg,
		   struct vfsmount *root)
{
	struct mount *mnt;
	int res = f(root, arg);
	if (res)
		return res;
	list_for_each_entry(mnt, &real_mount(root)->mnt_list, mnt_list) {
		res = f(&mnt->mnt, arg);
		if (res)
			return res;
	}
	return 0;
}

static void cleanup_group_ids(struct mount *mnt, struct mount *end)
{
	struct mount *p;

	for (p = mnt; p != end; p = next_mnt(p, mnt)) {
		if (p->mnt_group_id && !IS_MNT_SHARED(p))
			mnt_release_group_id(p);
	}
}

static int invent_group_ids(struct mount *mnt, bool recurse)
{
	struct mount *p;

	for (p = mnt; p; p = recurse ? next_mnt(p, mnt) : NULL) {
		if (!p->mnt_group_id && !IS_MNT_SHARED(p)) {
			int err = mnt_alloc_group_id(p);
			if (err) {
				cleanup_group_ids(mnt, p);
				return err;
			}
		}
	}

	return 0;
}

/*
 *  @source_mnt : mount tree to be attached
 *  @nd         : place the mount tree @source_mnt is attached
 *  @parent_nd  : if non-null, detach the source_mnt from its parent and
 *  		   store the parent mount and mountpoint dentry.
 *  		   (done when source_mnt is moved)
 *
 *  NOTE: in the table below explains the semantics when a source mount
 *  of a given type is attached to a destination mount of a given type.
 * ---------------------------------------------------------------------------
 * |         BIND MOUNT OPERATION                                            |
 * |**************************************************************************
 * | source-->| shared        |       private  |       slave    | unbindable |
 * | dest     |               |                |                |            |
 * |   |      |               |                |                |            |
 * |   v      |               |                |                |            |
 * |**************************************************************************
 * |  shared  | shared (++)   |     shared (+) |     shared(+++)|  invalid   |
 * |          |               |                |                |            |
 * |non-shared| shared (+)    |      private   |      slave (*) |  invalid   |
 * ***************************************************************************
 * A bind operation clones the source mount and mounts the clone on the
 * destination mount.
 *
 * (++)  the cloned mount is propagated to all the mounts in the propagation
 * 	 tree of the destination mount and the cloned mount is added to
 * 	 the peer group of the source mount.
 * (+)   the cloned mount is created under the destination mount and is marked
 *       as shared. The cloned mount is added to the peer group of the source
 *       mount.
 * (+++) the mount is propagated to all the mounts in the propagation tree
 *       of the destination mount and the cloned mount is made slave
 *       of the same master as that of the source mount. The cloned mount
 *       is marked as 'shared and slave'.
 * (*)   the cloned mount is made a slave of the same master as that of the
 * 	 source mount.
 *
 * ---------------------------------------------------------------------------
 * |         		MOVE MOUNT OPERATION                                 |
 * |**************************************************************************
 * | source-->| shared        |       private  |       slave    | unbindable |
 * | dest     |               |                |                |            |
 * |   |      |               |                |                |            |
 * |   v      |               |                |                |            |
 * |**************************************************************************
 * |  shared  | shared (+)    |     shared (+) |    shared(+++) |  invalid   |
 * |          |               |                |                |            |
 * |non-shared| shared (+*)   |      private   |    slave (*)   | unbindable |
 * ***************************************************************************
 *
 * (+)  the mount is moved to the destination. And is then propagated to
 * 	all the mounts in the propagation tree of the destination mount.
 * (+*)  the mount is moved to the destination.
 * (+++)  the mount is moved to the destination and is then propagated to
 * 	all the mounts belonging to the destination mount's propagation tree.
 * 	the mount is marked as 'shared and slave'.
 * (*)	the mount continues to be a slave at the new location.
 *
 * if the source mount is a tree, the operations explained above is
 * applied to each mount in the tree.
 * Must be called without spinlocks held, since this function can sleep
 * in allocations.
 */
static int attach_recursive_mnt(struct mount *source_mnt,
			struct mount *dest_mnt,
			struct mountpoint *dest_mp,
			struct path *parent_path)
{
	HLIST_HEAD(tree_list);
	struct mount *child, *p;
	struct hlist_node *n;
	int err;

	if (IS_MNT_SHARED(dest_mnt)) {
		err = invent_group_ids(source_mnt, true);
		if (err)
			goto out;
		err = propagate_mnt(dest_mnt, dest_mp, source_mnt, &tree_list);
<<<<<<< HEAD
		if (err)
			goto out_cleanup_ids;
		lock_mount_hash();
=======
		lock_mount_hash();
		if (err)
			goto out_cleanup_ids;
>>>>>>> 4a2eac80
		for (p = source_mnt; p; p = next_mnt(p, source_mnt))
			set_mnt_shared(p);
	} else {
		lock_mount_hash();
	}
	if (parent_path) {
		detach_mnt(source_mnt, parent_path);
		attach_mnt(source_mnt, dest_mnt, dest_mp);
		touch_mnt_namespace(source_mnt->mnt_ns);
	} else {
		mnt_set_mountpoint(dest_mnt, dest_mp, source_mnt);
		commit_tree(source_mnt, NULL);
	}

	hlist_for_each_entry_safe(child, n, &tree_list, mnt_hash) {
		struct mount *q;
		hlist_del_init(&child->mnt_hash);
		q = __lookup_mnt_last(&child->mnt_parent->mnt,
				      child->mnt_mountpoint);
		commit_tree(child, q);
	}
	unlock_mount_hash();

	return 0;

 out_cleanup_ids:
<<<<<<< HEAD
=======
	while (!hlist_empty(&tree_list)) {
		child = hlist_entry(tree_list.first, struct mount, mnt_hash);
		umount_tree(child, 0);
	}
	unlock_mount_hash();
>>>>>>> 4a2eac80
	cleanup_group_ids(source_mnt, NULL);
 out:
	return err;
}

static struct mountpoint *lock_mount(struct path *path)
{
	struct vfsmount *mnt;
	struct dentry *dentry = path->dentry;
retry:
	mutex_lock(&dentry->d_inode->i_mutex);
	if (unlikely(cant_mount(dentry))) {
		mutex_unlock(&dentry->d_inode->i_mutex);
		return ERR_PTR(-ENOENT);
	}
	namespace_lock();
	mnt = lookup_mnt(path);
	if (likely(!mnt)) {
		struct mountpoint *mp = new_mountpoint(dentry);
		if (IS_ERR(mp)) {
			namespace_unlock();
			mutex_unlock(&dentry->d_inode->i_mutex);
			return mp;
		}
		return mp;
	}
	namespace_unlock();
	mutex_unlock(&path->dentry->d_inode->i_mutex);
	path_put(path);
	path->mnt = mnt;
	dentry = path->dentry = dget(mnt->mnt_root);
	goto retry;
}

static void unlock_mount(struct mountpoint *where)
{
	struct dentry *dentry = where->m_dentry;
	put_mountpoint(where);
	namespace_unlock();
	mutex_unlock(&dentry->d_inode->i_mutex);
}

static int graft_tree(struct mount *mnt, struct mount *p, struct mountpoint *mp)
{
	if (mnt->mnt.mnt_sb->s_flags & MS_NOUSER)
		return -EINVAL;

	if (S_ISDIR(mp->m_dentry->d_inode->i_mode) !=
	      S_ISDIR(mnt->mnt.mnt_root->d_inode->i_mode))
		return -ENOTDIR;

	return attach_recursive_mnt(mnt, p, mp, NULL);
}

/*
 * Sanity check the flags to change_mnt_propagation.
 */

static int flags_to_propagation_type(int flags)
{
	int type = flags & ~(MS_REC | MS_SILENT);

	/* Fail if any non-propagation flags are set */
	if (type & ~(MS_SHARED | MS_PRIVATE | MS_SLAVE | MS_UNBINDABLE))
		return 0;
	/* Only one propagation flag should be set */
	if (!is_power_of_2(type))
		return 0;
	return type;
}

/*
 * recursively change the type of the mountpoint.
 */
static int do_change_type(struct path *path, int flag)
{
	struct mount *m;
	struct mount *mnt = real_mount(path->mnt);
	int recurse = flag & MS_REC;
	int type;
	int err = 0;

	if (path->dentry != path->mnt->mnt_root)
		return -EINVAL;

	type = flags_to_propagation_type(flag);
	if (!type)
		return -EINVAL;

	namespace_lock();
	if (type == MS_SHARED) {
		err = invent_group_ids(mnt, recurse);
		if (err)
			goto out_unlock;
	}

	lock_mount_hash();
	for (m = mnt; m; m = (recurse ? next_mnt(m, mnt) : NULL))
		change_mnt_propagation(m, type);
	unlock_mount_hash();

 out_unlock:
	namespace_unlock();
	return err;
}

static bool has_locked_children(struct mount *mnt, struct dentry *dentry)
{
	struct mount *child;
	list_for_each_entry(child, &mnt->mnt_mounts, mnt_child) {
		if (!is_subdir(child->mnt_mountpoint, dentry))
			continue;

		if (child->mnt.mnt_flags & MNT_LOCKED)
			return true;
	}
	return false;
}

/*
 * do loopback mount.
 */
static int do_loopback(struct path *path, const char *old_name,
				int recurse)
{
	struct path old_path;
	struct mount *mnt = NULL, *old, *parent;
	struct mountpoint *mp;
	int err;
	if (!old_name || !*old_name)
		return -EINVAL;
	err = kern_path(old_name, LOOKUP_FOLLOW|LOOKUP_AUTOMOUNT, &old_path);
	if (err)
		return err;

	err = -EINVAL;
	if (mnt_ns_loop(old_path.dentry))
		goto out; 

	mp = lock_mount(path);
	err = PTR_ERR(mp);
	if (IS_ERR(mp))
		goto out;

	old = real_mount(old_path.mnt);
	parent = real_mount(path->mnt);

	err = -EINVAL;
	if (IS_MNT_UNBINDABLE(old))
		goto out2;

	if (!check_mnt(parent) || !check_mnt(old))
		goto out2;

	if (!recurse && has_locked_children(old, old_path.dentry))
		goto out2;

	if (recurse)
		mnt = copy_tree(old, old_path.dentry, CL_COPY_MNT_NS_FILE);
	else
		mnt = clone_mnt(old, old_path.dentry, 0);

	if (IS_ERR(mnt)) {
		err = PTR_ERR(mnt);
		goto out2;
	}

	mnt->mnt.mnt_flags &= ~MNT_LOCKED;

	err = graft_tree(mnt, parent, mp);
	if (err) {
		lock_mount_hash();
		umount_tree(mnt, 0);
		unlock_mount_hash();
	}
out2:
	unlock_mount(mp);
out:
	path_put(&old_path);
	return err;
}

static int change_mount_flags(struct vfsmount *mnt, int ms_flags)
{
	int error = 0;
	int readonly_request = 0;

	if (ms_flags & MS_RDONLY)
		readonly_request = 1;
	if (readonly_request == __mnt_is_readonly(mnt))
		return 0;

	if (mnt->mnt_flags & MNT_LOCK_READONLY)
		return -EPERM;

	if (readonly_request)
		error = mnt_make_readonly(real_mount(mnt));
	else
		__mnt_unmake_readonly(real_mount(mnt));
	return error;
}

/*
 * change filesystem flags. dir should be a physical root of filesystem.
 * If you've mounted a non-root directory somewhere and want to do remount
 * on it - tough luck.
 */
static int do_remount(struct path *path, int flags, int mnt_flags,
		      void *data)
{
	int err;
	struct super_block *sb = path->mnt->mnt_sb;
	struct mount *mnt = real_mount(path->mnt);

	if (!check_mnt(mnt))
		return -EINVAL;

	if (path->dentry != path->mnt->mnt_root)
		return -EINVAL;

	err = security_sb_remount(sb, data);
	if (err)
		return err;

	down_write(&sb->s_umount);
	if (flags & MS_BIND)
		err = change_mount_flags(path->mnt, flags);
	else if (!capable(CAP_SYS_ADMIN))
		err = -EPERM;
	else
		err = do_remount_sb(sb, flags, data, 0);
	if (!err) {
		lock_mount_hash();
		mnt_flags |= mnt->mnt.mnt_flags & MNT_PROPAGATION_MASK;
		mnt->mnt.mnt_flags = mnt_flags;
		touch_mnt_namespace(mnt->mnt_ns);
		unlock_mount_hash();
	}
	up_write(&sb->s_umount);
	return err;
}

static inline int tree_contains_unbindable(struct mount *mnt)
{
	struct mount *p;
	for (p = mnt; p; p = next_mnt(p, mnt)) {
		if (IS_MNT_UNBINDABLE(p))
			return 1;
	}
	return 0;
}

static int do_move_mount(struct path *path, const char *old_name)
{
	struct path old_path, parent_path;
	struct mount *p;
	struct mount *old;
	struct mountpoint *mp;
	int err;
	if (!old_name || !*old_name)
		return -EINVAL;
	err = kern_path(old_name, LOOKUP_FOLLOW, &old_path);
	if (err)
		return err;

	mp = lock_mount(path);
	err = PTR_ERR(mp);
	if (IS_ERR(mp))
		goto out;

	old = real_mount(old_path.mnt);
	p = real_mount(path->mnt);

	err = -EINVAL;
	if (!check_mnt(p) || !check_mnt(old))
		goto out1;

	if (old->mnt.mnt_flags & MNT_LOCKED)
		goto out1;

	err = -EINVAL;
	if (old_path.dentry != old_path.mnt->mnt_root)
		goto out1;

	if (!mnt_has_parent(old))
		goto out1;

	if (S_ISDIR(path->dentry->d_inode->i_mode) !=
	      S_ISDIR(old_path.dentry->d_inode->i_mode))
		goto out1;
	/*
	 * Don't move a mount residing in a shared parent.
	 */
	if (IS_MNT_SHARED(old->mnt_parent))
		goto out1;
	/*
	 * Don't move a mount tree containing unbindable mounts to a destination
	 * mount which is shared.
	 */
	if (IS_MNT_SHARED(p) && tree_contains_unbindable(old))
		goto out1;
	err = -ELOOP;
	for (; mnt_has_parent(p); p = p->mnt_parent)
		if (p == old)
			goto out1;

	err = attach_recursive_mnt(old, real_mount(path->mnt), mp, &parent_path);
	if (err)
		goto out1;

	/* if the mount is moved, it should no longer be expire
	 * automatically */
	list_del_init(&old->mnt_expire);
out1:
	unlock_mount(mp);
out:
	if (!err)
		path_put(&parent_path);
	path_put(&old_path);
	return err;
}

static struct vfsmount *fs_set_subtype(struct vfsmount *mnt, const char *fstype)
{
	int err;
	const char *subtype = strchr(fstype, '.');
	if (subtype) {
		subtype++;
		err = -EINVAL;
		if (!subtype[0])
			goto err;
	} else
		subtype = "";

	mnt->mnt_sb->s_subtype = kstrdup(subtype, GFP_KERNEL);
	err = -ENOMEM;
	if (!mnt->mnt_sb->s_subtype)
		goto err;
	return mnt;

 err:
	mntput(mnt);
	return ERR_PTR(err);
}

/*
 * add a mount into a namespace's mount tree
 */
static int do_add_mount(struct mount *newmnt, struct path *path, int mnt_flags)
{
	struct mountpoint *mp;
	struct mount *parent;
	int err;

	mnt_flags &= ~MNT_INTERNAL_FLAGS;

	mp = lock_mount(path);
	if (IS_ERR(mp))
		return PTR_ERR(mp);

	parent = real_mount(path->mnt);
	err = -EINVAL;
	if (unlikely(!check_mnt(parent))) {
		/* that's acceptable only for automounts done in private ns */
		if (!(mnt_flags & MNT_SHRINKABLE))
			goto unlock;
		/* ... and for those we'd better have mountpoint still alive */
		if (!parent->mnt_ns)
			goto unlock;
	}

	/* Refuse the same filesystem on the same mount point */
	err = -EBUSY;
	if (path->mnt->mnt_sb == newmnt->mnt.mnt_sb &&
	    path->mnt->mnt_root == path->dentry)
		goto unlock;

	err = -EINVAL;
	if (S_ISLNK(newmnt->mnt.mnt_root->d_inode->i_mode))
		goto unlock;

	newmnt->mnt.mnt_flags = mnt_flags;
	err = graft_tree(newmnt, parent, mp);

unlock:
	unlock_mount(mp);
	return err;
}

/*
 * create a new mount for userspace and request it to be added into the
 * namespace's tree
 */
static int do_new_mount(struct path *path, const char *fstype, int flags,
			int mnt_flags, const char *name, void *data)
{
	struct file_system_type *type;
	struct user_namespace *user_ns = current->nsproxy->mnt_ns->user_ns;
	struct vfsmount *mnt;
	int err;

	if (!fstype)
		return -EINVAL;

	type = get_fs_type(fstype);
	if (!type)
		return -ENODEV;

	if (user_ns != &init_user_ns) {
		if (!(type->fs_flags & FS_USERNS_MOUNT)) {
			put_filesystem(type);
			return -EPERM;
		}
		/* Only in special cases allow devices from mounts
		 * created outside the initial user namespace.
		 */
		if (!(type->fs_flags & FS_USERNS_DEV_MOUNT)) {
			flags |= MS_NODEV;
			mnt_flags |= MNT_NODEV;
		}
	}

	mnt = vfs_kern_mount(type, flags, name, data);
	if (!IS_ERR(mnt) && (type->fs_flags & FS_HAS_SUBTYPE) &&
	    !mnt->mnt_sb->s_subtype)
		mnt = fs_set_subtype(mnt, fstype);

	put_filesystem(type);
	if (IS_ERR(mnt))
		return PTR_ERR(mnt);

	err = do_add_mount(real_mount(mnt), path, mnt_flags);
	if (err)
		mntput(mnt);
	return err;
}

int finish_automount(struct vfsmount *m, struct path *path)
{
	struct mount *mnt = real_mount(m);
	int err;
	/* The new mount record should have at least 2 refs to prevent it being
	 * expired before we get a chance to add it
	 */
	BUG_ON(mnt_get_count(mnt) < 2);

	if (m->mnt_sb == path->mnt->mnt_sb &&
	    m->mnt_root == path->dentry) {
		err = -ELOOP;
		goto fail;
	}

	err = do_add_mount(mnt, path, path->mnt->mnt_flags | MNT_SHRINKABLE);
	if (!err)
		return 0;
fail:
	/* remove m from any expiration list it may be on */
	if (!list_empty(&mnt->mnt_expire)) {
		namespace_lock();
		list_del_init(&mnt->mnt_expire);
		namespace_unlock();
	}
	mntput(m);
	mntput(m);
	return err;
}

/**
 * mnt_set_expiry - Put a mount on an expiration list
 * @mnt: The mount to list.
 * @expiry_list: The list to add the mount to.
 */
void mnt_set_expiry(struct vfsmount *mnt, struct list_head *expiry_list)
{
	namespace_lock();

	list_add_tail(&real_mount(mnt)->mnt_expire, expiry_list);

	namespace_unlock();
}
EXPORT_SYMBOL(mnt_set_expiry);

/*
 * process a list of expirable mountpoints with the intent of discarding any
 * mountpoints that aren't in use and haven't been touched since last we came
 * here
 */
void mark_mounts_for_expiry(struct list_head *mounts)
{
	struct mount *mnt, *next;
	LIST_HEAD(graveyard);

	if (list_empty(mounts))
		return;

	namespace_lock();
	lock_mount_hash();

	/* extract from the expiration list every vfsmount that matches the
	 * following criteria:
	 * - only referenced by its parent vfsmount
	 * - still marked for expiry (marked on the last call here; marks are
	 *   cleared by mntput())
	 */
	list_for_each_entry_safe(mnt, next, mounts, mnt_expire) {
		if (!xchg(&mnt->mnt_expiry_mark, 1) ||
			propagate_mount_busy(mnt, 1))
			continue;
		list_move(&mnt->mnt_expire, &graveyard);
	}
	while (!list_empty(&graveyard)) {
		mnt = list_first_entry(&graveyard, struct mount, mnt_expire);
		touch_mnt_namespace(mnt->mnt_ns);
		umount_tree(mnt, 1);
	}
	unlock_mount_hash();
	namespace_unlock();
}

EXPORT_SYMBOL_GPL(mark_mounts_for_expiry);

/*
 * Ripoff of 'select_parent()'
 *
 * search the list of submounts for a given mountpoint, and move any
 * shrinkable submounts to the 'graveyard' list.
 */
static int select_submounts(struct mount *parent, struct list_head *graveyard)
{
	struct mount *this_parent = parent;
	struct list_head *next;
	int found = 0;

repeat:
	next = this_parent->mnt_mounts.next;
resume:
	while (next != &this_parent->mnt_mounts) {
		struct list_head *tmp = next;
		struct mount *mnt = list_entry(tmp, struct mount, mnt_child);

		next = tmp->next;
		if (!(mnt->mnt.mnt_flags & MNT_SHRINKABLE))
			continue;
		/*
		 * Descend a level if the d_mounts list is non-empty.
		 */
		if (!list_empty(&mnt->mnt_mounts)) {
			this_parent = mnt;
			goto repeat;
		}

		if (!propagate_mount_busy(mnt, 1)) {
			list_move_tail(&mnt->mnt_expire, graveyard);
			found++;
		}
	}
	/*
	 * All done at this level ... ascend and resume the search
	 */
	if (this_parent != parent) {
		next = this_parent->mnt_child.next;
		this_parent = this_parent->mnt_parent;
		goto resume;
	}
	return found;
}

/*
 * process a list of expirable mountpoints with the intent of discarding any
 * submounts of a specific parent mountpoint
 *
 * mount_lock must be held for write
 */
static void shrink_submounts(struct mount *mnt)
{
	LIST_HEAD(graveyard);
	struct mount *m;

	/* extract submounts of 'mountpoint' from the expiration list */
	while (select_submounts(mnt, &graveyard)) {
		while (!list_empty(&graveyard)) {
			m = list_first_entry(&graveyard, struct mount,
						mnt_expire);
			touch_mnt_namespace(m->mnt_ns);
			umount_tree(m, 1);
		}
	}
}

/*
 * Some copy_from_user() implementations do not return the exact number of
 * bytes remaining to copy on a fault.  But copy_mount_options() requires that.
 * Note that this function differs from copy_from_user() in that it will oops
 * on bad values of `to', rather than returning a short copy.
 */
static long exact_copy_from_user(void *to, const void __user * from,
				 unsigned long n)
{
	char *t = to;
	const char __user *f = from;
	char c;

	if (!access_ok(VERIFY_READ, from, n))
		return n;

	while (n) {
		if (__get_user(c, f)) {
			memset(t, 0, n);
			break;
		}
		*t++ = c;
		f++;
		n--;
	}
	return n;
}

int copy_mount_options(const void __user * data, unsigned long *where)
{
	int i;
	unsigned long page;
	unsigned long size;

	*where = 0;
	if (!data)
		return 0;

	if (!(page = __get_free_page(GFP_KERNEL)))
		return -ENOMEM;

	/* We only care that *some* data at the address the user
	 * gave us is valid.  Just in case, we'll zero
	 * the remainder of the page.
	 */
	/* copy_from_user cannot cross TASK_SIZE ! */
	size = TASK_SIZE - (unsigned long)data;
	if (size > PAGE_SIZE)
		size = PAGE_SIZE;

	i = size - exact_copy_from_user((void *)page, data, size);
	if (!i) {
		free_page(page);
		return -EFAULT;
	}
	if (i != PAGE_SIZE)
		memset((char *)page + i, 0, PAGE_SIZE - i);
	*where = page;
	return 0;
}

int copy_mount_string(const void __user *data, char **where)
{
	char *tmp;

	if (!data) {
		*where = NULL;
		return 0;
	}

	tmp = strndup_user(data, PAGE_SIZE);
	if (IS_ERR(tmp))
		return PTR_ERR(tmp);

	*where = tmp;
	return 0;
}

/*
 * Flags is a 32-bit value that allows up to 31 non-fs dependent flags to
 * be given to the mount() call (ie: read-only, no-dev, no-suid etc).
 *
 * data is a (void *) that can point to any structure up to
 * PAGE_SIZE-1 bytes, which can contain arbitrary fs-dependent
 * information (or be NULL).
 *
 * Pre-0.97 versions of mount() didn't have a flags word.
 * When the flags word was introduced its top half was required
 * to have the magic value 0xC0ED, and this remained so until 2.4.0-test9.
 * Therefore, if this magic number is present, it carries no information
 * and must be discarded.
 */
long do_mount(const char *dev_name, const char *dir_name,
		const char *type_page, unsigned long flags, void *data_page)
{
	struct path path;
	int retval = 0;
	int mnt_flags = 0;

	/* Discard magic */
	if ((flags & MS_MGC_MSK) == MS_MGC_VAL)
		flags &= ~MS_MGC_MSK;

	/* Basic sanity checks */

	if (!dir_name || !*dir_name || !memchr(dir_name, 0, PAGE_SIZE))
		return -EINVAL;

	if (data_page)
		((char *)data_page)[PAGE_SIZE - 1] = 0;

	/* ... and get the mountpoint */
	retval = kern_path(dir_name, LOOKUP_FOLLOW, &path);
	if (retval)
		return retval;

	retval = security_sb_mount(dev_name, &path,
				   type_page, flags, data_page);
	if (!retval && !may_mount())
		retval = -EPERM;
	if (retval)
		goto dput_out;

	/* Default to relatime unless overriden */
	if (!(flags & MS_NOATIME))
		mnt_flags |= MNT_RELATIME;

	/* Separate the per-mountpoint flags */
	if (flags & MS_NOSUID)
		mnt_flags |= MNT_NOSUID;
	if (flags & MS_NODEV)
		mnt_flags |= MNT_NODEV;
	if (flags & MS_NOEXEC)
		mnt_flags |= MNT_NOEXEC;
	if (flags & MS_NOATIME)
		mnt_flags |= MNT_NOATIME;
	if (flags & MS_NODIRATIME)
		mnt_flags |= MNT_NODIRATIME;
	if (flags & MS_STRICTATIME)
		mnt_flags &= ~(MNT_RELATIME | MNT_NOATIME);
	if (flags & MS_RDONLY)
		mnt_flags |= MNT_READONLY;

	flags &= ~(MS_NOSUID | MS_NOEXEC | MS_NODEV | MS_ACTIVE | MS_BORN |
		   MS_NOATIME | MS_NODIRATIME | MS_RELATIME| MS_KERNMOUNT |
		   MS_STRICTATIME);

	if (flags & MS_REMOUNT)
		retval = do_remount(&path, flags & ~MS_REMOUNT, mnt_flags,
				    data_page);
	else if (flags & MS_BIND)
		retval = do_loopback(&path, dev_name, flags & MS_REC);
	else if (flags & (MS_SHARED | MS_PRIVATE | MS_SLAVE | MS_UNBINDABLE))
		retval = do_change_type(&path, flags);
	else if (flags & MS_MOVE)
		retval = do_move_mount(&path, dev_name);
	else
		retval = do_new_mount(&path, type_page, flags, mnt_flags,
				      dev_name, data_page);
dput_out:
	path_put(&path);
	return retval;
}

static void free_mnt_ns(struct mnt_namespace *ns)
{
	proc_free_inum(ns->proc_inum);
	put_user_ns(ns->user_ns);
	kfree(ns);
}

/*
 * Assign a sequence number so we can detect when we attempt to bind
 * mount a reference to an older mount namespace into the current
 * mount namespace, preventing reference counting loops.  A 64bit
 * number incrementing at 10Ghz will take 12,427 years to wrap which
 * is effectively never, so we can ignore the possibility.
 */
static atomic64_t mnt_ns_seq = ATOMIC64_INIT(1);

static struct mnt_namespace *alloc_mnt_ns(struct user_namespace *user_ns)
{
	struct mnt_namespace *new_ns;
	int ret;

	new_ns = kmalloc(sizeof(struct mnt_namespace), GFP_KERNEL);
	if (!new_ns)
		return ERR_PTR(-ENOMEM);
	ret = proc_alloc_inum(&new_ns->proc_inum);
	if (ret) {
		kfree(new_ns);
		return ERR_PTR(ret);
	}
	new_ns->seq = atomic64_add_return(1, &mnt_ns_seq);
	atomic_set(&new_ns->count, 1);
	new_ns->root = NULL;
	INIT_LIST_HEAD(&new_ns->list);
	init_waitqueue_head(&new_ns->poll);
	new_ns->event = 0;
	new_ns->user_ns = get_user_ns(user_ns);
	return new_ns;
}

struct mnt_namespace *copy_mnt_ns(unsigned long flags, struct mnt_namespace *ns,
		struct user_namespace *user_ns, struct fs_struct *new_fs)
{
	struct mnt_namespace *new_ns;
	struct vfsmount *rootmnt = NULL, *pwdmnt = NULL;
	struct mount *p, *q;
	struct mount *old;
	struct mount *new;
	int copy_flags;

	BUG_ON(!ns);

	if (likely(!(flags & CLONE_NEWNS))) {
		get_mnt_ns(ns);
		return ns;
	}

	old = ns->root;

	new_ns = alloc_mnt_ns(user_ns);
	if (IS_ERR(new_ns))
		return new_ns;

	namespace_lock();
	/* First pass: copy the tree topology */
	copy_flags = CL_COPY_UNBINDABLE | CL_EXPIRE;
	if (user_ns != ns->user_ns)
		copy_flags |= CL_SHARED_TO_SLAVE | CL_UNPRIVILEGED;
	new = copy_tree(old, old->mnt.mnt_root, copy_flags);
	if (IS_ERR(new)) {
		namespace_unlock();
		free_mnt_ns(new_ns);
		return ERR_CAST(new);
	}
	new_ns->root = new;
	list_add_tail(&new_ns->list, &new->mnt_list);

	/*
	 * Second pass: switch the tsk->fs->* elements and mark new vfsmounts
	 * as belonging to new namespace.  We have already acquired a private
	 * fs_struct, so tsk->fs->lock is not needed.
	 */
	p = old;
	q = new;
	while (p) {
		q->mnt_ns = new_ns;
		if (new_fs) {
			if (&p->mnt == new_fs->root.mnt) {
				new_fs->root.mnt = mntget(&q->mnt);
				rootmnt = &p->mnt;
			}
			if (&p->mnt == new_fs->pwd.mnt) {
				new_fs->pwd.mnt = mntget(&q->mnt);
				pwdmnt = &p->mnt;
			}
		}
		p = next_mnt(p, old);
		q = next_mnt(q, new);
		if (!q)
			break;
		while (p->mnt.mnt_root != q->mnt.mnt_root)
			p = next_mnt(p, old);
	}
	namespace_unlock();

	if (rootmnt)
		mntput(rootmnt);
	if (pwdmnt)
		mntput(pwdmnt);

	return new_ns;
}

/**
 * create_mnt_ns - creates a private namespace and adds a root filesystem
 * @mnt: pointer to the new root filesystem mountpoint
 */
static struct mnt_namespace *create_mnt_ns(struct vfsmount *m)
{
	struct mnt_namespace *new_ns = alloc_mnt_ns(&init_user_ns);
	if (!IS_ERR(new_ns)) {
		struct mount *mnt = real_mount(m);
		mnt->mnt_ns = new_ns;
		new_ns->root = mnt;
		list_add(&mnt->mnt_list, &new_ns->list);
	} else {
		mntput(m);
	}
	return new_ns;
}

struct dentry *mount_subtree(struct vfsmount *mnt, const char *name)
{
	struct mnt_namespace *ns;
	struct super_block *s;
	struct path path;
	int err;

	ns = create_mnt_ns(mnt);
	if (IS_ERR(ns))
		return ERR_CAST(ns);

	err = vfs_path_lookup(mnt->mnt_root, mnt,
			name, LOOKUP_FOLLOW|LOOKUP_AUTOMOUNT, &path);

	put_mnt_ns(ns);

	if (err)
		return ERR_PTR(err);

	/* trade a vfsmount reference for active sb one */
	s = path.mnt->mnt_sb;
	atomic_inc(&s->s_active);
	mntput(path.mnt);
	/* lock the sucker */
	down_write(&s->s_umount);
	/* ... and return the root of (sub)tree on it */
	return path.dentry;
}
EXPORT_SYMBOL(mount_subtree);

SYSCALL_DEFINE5(mount, char __user *, dev_name, char __user *, dir_name,
		char __user *, type, unsigned long, flags, void __user *, data)
{
	int ret;
	char *kernel_type;
	struct filename *kernel_dir;
	char *kernel_dev;
	unsigned long data_page;

	ret = copy_mount_string(type, &kernel_type);
	if (ret < 0)
		goto out_type;

	kernel_dir = getname(dir_name);
	if (IS_ERR(kernel_dir)) {
		ret = PTR_ERR(kernel_dir);
		goto out_dir;
	}

	ret = copy_mount_string(dev_name, &kernel_dev);
	if (ret < 0)
		goto out_dev;

	ret = copy_mount_options(data, &data_page);
	if (ret < 0)
		goto out_data;

	ret = do_mount(kernel_dev, kernel_dir->name, kernel_type, flags,
		(void *) data_page);

	free_page(data_page);
out_data:
	kfree(kernel_dev);
out_dev:
	putname(kernel_dir);
out_dir:
	kfree(kernel_type);
out_type:
	return ret;
}

/*
 * Return true if path is reachable from root
 *
 * namespace_sem or mount_lock is held
 */
bool is_path_reachable(struct mount *mnt, struct dentry *dentry,
			 const struct path *root)
{
	while (&mnt->mnt != root->mnt && mnt_has_parent(mnt)) {
		dentry = mnt->mnt_mountpoint;
		mnt = mnt->mnt_parent;
	}
	return &mnt->mnt == root->mnt && is_subdir(dentry, root->dentry);
}

int path_is_under(struct path *path1, struct path *path2)
{
	int res;
	read_seqlock_excl(&mount_lock);
	res = is_path_reachable(real_mount(path1->mnt), path1->dentry, path2);
	read_sequnlock_excl(&mount_lock);
	return res;
}
EXPORT_SYMBOL(path_is_under);

/*
 * pivot_root Semantics:
 * Moves the root file system of the current process to the directory put_old,
 * makes new_root as the new root file system of the current process, and sets
 * root/cwd of all processes which had them on the current root to new_root.
 *
 * Restrictions:
 * The new_root and put_old must be directories, and  must not be on the
 * same file  system as the current process root. The put_old  must  be
 * underneath new_root,  i.e. adding a non-zero number of /.. to the string
 * pointed to by put_old must yield the same directory as new_root. No other
 * file system may be mounted on put_old. After all, new_root is a mountpoint.
 *
 * Also, the current root cannot be on the 'rootfs' (initial ramfs) filesystem.
 * See Documentation/filesystems/ramfs-rootfs-initramfs.txt for alternatives
 * in this situation.
 *
 * Notes:
 *  - we don't move root/cwd if they are not at the root (reason: if something
 *    cared enough to change them, it's probably wrong to force them elsewhere)
 *  - it's okay to pick a root that isn't the root of a file system, e.g.
 *    /nfs/my_root where /nfs is the mount point. It must be a mountpoint,
 *    though, so you may need to say mount --bind /nfs/my_root /nfs/my_root
 *    first.
 */
SYSCALL_DEFINE2(pivot_root, const char __user *, new_root,
		const char __user *, put_old)
{
	struct path new, old, parent_path, root_parent, root;
	struct mount *new_mnt, *root_mnt, *old_mnt;
	struct mountpoint *old_mp, *root_mp;
	int error;

	if (!may_mount())
		return -EPERM;

	error = user_path_dir(new_root, &new);
	if (error)
		goto out0;

	error = user_path_dir(put_old, &old);
	if (error)
		goto out1;

	error = security_sb_pivotroot(&old, &new);
	if (error)
		goto out2;

	get_fs_root(current->fs, &root);
	old_mp = lock_mount(&old);
	error = PTR_ERR(old_mp);
	if (IS_ERR(old_mp))
		goto out3;

	error = -EINVAL;
	new_mnt = real_mount(new.mnt);
	root_mnt = real_mount(root.mnt);
	old_mnt = real_mount(old.mnt);
	if (IS_MNT_SHARED(old_mnt) ||
		IS_MNT_SHARED(new_mnt->mnt_parent) ||
		IS_MNT_SHARED(root_mnt->mnt_parent))
		goto out4;
	if (!check_mnt(root_mnt) || !check_mnt(new_mnt))
		goto out4;
	if (new_mnt->mnt.mnt_flags & MNT_LOCKED)
		goto out4;
	error = -ENOENT;
	if (d_unlinked(new.dentry))
		goto out4;
	error = -EBUSY;
	if (new_mnt == root_mnt || old_mnt == root_mnt)
		goto out4; /* loop, on the same file system  */
	error = -EINVAL;
	if (root.mnt->mnt_root != root.dentry)
		goto out4; /* not a mountpoint */
	if (!mnt_has_parent(root_mnt))
		goto out4; /* not attached */
	root_mp = root_mnt->mnt_mp;
	if (new.mnt->mnt_root != new.dentry)
		goto out4; /* not a mountpoint */
	if (!mnt_has_parent(new_mnt))
		goto out4; /* not attached */
	/* make sure we can reach put_old from new_root */
	if (!is_path_reachable(old_mnt, old.dentry, &new))
		goto out4;
	root_mp->m_count++; /* pin it so it won't go away */
	lock_mount_hash();
	detach_mnt(new_mnt, &parent_path);
	detach_mnt(root_mnt, &root_parent);
	if (root_mnt->mnt.mnt_flags & MNT_LOCKED) {
		new_mnt->mnt.mnt_flags |= MNT_LOCKED;
		root_mnt->mnt.mnt_flags &= ~MNT_LOCKED;
	}
	/* mount old root on put_old */
	attach_mnt(root_mnt, old_mnt, old_mp);
	/* mount new_root on / */
	attach_mnt(new_mnt, real_mount(root_parent.mnt), root_mp);
	touch_mnt_namespace(current->nsproxy->mnt_ns);
	unlock_mount_hash();
	chroot_fs_refs(&root, &new);
	put_mountpoint(root_mp);
	error = 0;
out4:
	unlock_mount(old_mp);
	if (!error) {
		path_put(&root_parent);
		path_put(&parent_path);
	}
out3:
	path_put(&root);
out2:
	path_put(&old);
out1:
	path_put(&new);
out0:
	return error;
}

static void __init init_mount_tree(void)
{
	struct vfsmount *mnt;
	struct mnt_namespace *ns;
	struct path root;
	struct file_system_type *type;

	type = get_fs_type("rootfs");
	if (!type)
		panic("Can't find rootfs type");
	mnt = vfs_kern_mount(type, 0, "rootfs", NULL);
	put_filesystem(type);
	if (IS_ERR(mnt))
		panic("Can't create rootfs");

	ns = create_mnt_ns(mnt);
	if (IS_ERR(ns))
		panic("Can't allocate initial namespace");

	init_task.nsproxy->mnt_ns = ns;
	get_mnt_ns(ns);

	root.mnt = mnt;
	root.dentry = mnt->mnt_root;

	set_fs_pwd(current->fs, &root);
	set_fs_root(current->fs, &root);
}

void __init mnt_init(void)
{
	unsigned u;
	int err;

	mnt_cache = kmem_cache_create("mnt_cache", sizeof(struct mount),
			0, SLAB_HWCACHE_ALIGN | SLAB_PANIC, NULL);

	mount_hashtable = alloc_large_system_hash("Mount-cache",
				sizeof(struct hlist_head),
				mhash_entries, 19,
				0,
				&m_hash_shift, &m_hash_mask, 0, 0);
	mountpoint_hashtable = alloc_large_system_hash("Mountpoint-cache",
				sizeof(struct hlist_head),
				mphash_entries, 19,
				0,
				&mp_hash_shift, &mp_hash_mask, 0, 0);

	if (!mount_hashtable || !mountpoint_hashtable)
		panic("Failed to allocate mount hash table\n");

	for (u = 0; u <= m_hash_mask; u++)
		INIT_HLIST_HEAD(&mount_hashtable[u]);
	for (u = 0; u <= mp_hash_mask; u++)
		INIT_HLIST_HEAD(&mountpoint_hashtable[u]);

	kernfs_init();

	err = sysfs_init();
	if (err)
		printk(KERN_WARNING "%s: sysfs_init error: %d\n",
			__func__, err);
	fs_kobj = kobject_create_and_add("fs", NULL);
	if (!fs_kobj)
		printk(KERN_WARNING "%s: kobj create error\n", __func__);
	init_rootfs();
	init_mount_tree();
}

void put_mnt_ns(struct mnt_namespace *ns)
{
	if (!atomic_dec_and_test(&ns->count))
		return;
	drop_collected_mounts(&ns->root->mnt);
	free_mnt_ns(ns);
}

struct vfsmount *kern_mount_data(struct file_system_type *type, void *data)
{
	struct vfsmount *mnt;
	mnt = vfs_kern_mount(type, MS_KERNMOUNT, type->name, data);
	if (!IS_ERR(mnt)) {
		/*
		 * it is a longterm mount, don't release mnt until
		 * we unmount before file sys is unregistered
		*/
		real_mount(mnt)->mnt_ns = MNT_NS_INTERNAL;
	}
	return mnt;
}
EXPORT_SYMBOL_GPL(kern_mount_data);

void kern_unmount(struct vfsmount *mnt)
{
	/* release long term mount so mount point can be released */
	if (!IS_ERR_OR_NULL(mnt)) {
		real_mount(mnt)->mnt_ns = NULL;
		synchronize_rcu();	/* yecchhh... */
		mntput(mnt);
	}
}
EXPORT_SYMBOL(kern_unmount);

bool our_mnt(struct vfsmount *mnt)
{
	return check_mnt(real_mount(mnt));
}

bool current_chrooted(void)
{
	/* Does the current process have a non-standard root */
	struct path ns_root;
	struct path fs_root;
	bool chrooted;

	/* Find the namespace root */
	ns_root.mnt = &current->nsproxy->mnt_ns->root->mnt;
	ns_root.dentry = ns_root.mnt->mnt_root;
	path_get(&ns_root);
	while (d_mountpoint(ns_root.dentry) && follow_down_one(&ns_root))
		;

	get_fs_root(current->fs, &fs_root);

	chrooted = !path_equal(&fs_root, &ns_root);

	path_put(&fs_root);
	path_put(&ns_root);

	return chrooted;
}

bool fs_fully_visible(struct file_system_type *type)
{
	struct mnt_namespace *ns = current->nsproxy->mnt_ns;
	struct mount *mnt;
	bool visible = false;

	if (unlikely(!ns))
		return false;

	down_read(&namespace_sem);
	list_for_each_entry(mnt, &ns->list, mnt_list) {
		struct mount *child;
		if (mnt->mnt.mnt_sb->s_type != type)
			continue;

		/* This mount is not fully visible if there are any child mounts
		 * that cover anything except for empty directories.
		 */
		list_for_each_entry(child, &mnt->mnt_mounts, mnt_child) {
			struct inode *inode = child->mnt_mountpoint->d_inode;
			if (!S_ISDIR(inode->i_mode))
				goto next;
			if (inode->i_nlink > 2)
				goto next;
		}
		visible = true;
		goto found;
	next:	;
	}
found:
	up_read(&namespace_sem);
	return visible;
}

static void *mntns_get(struct task_struct *task)
{
	struct mnt_namespace *ns = NULL;
	struct nsproxy *nsproxy;

	rcu_read_lock();
	nsproxy = task_nsproxy(task);
	if (nsproxy) {
		ns = nsproxy->mnt_ns;
		get_mnt_ns(ns);
	}
	rcu_read_unlock();

	return ns;
}

static void mntns_put(void *ns)
{
	put_mnt_ns(ns);
}

static int mntns_install(struct nsproxy *nsproxy, void *ns)
{
	struct fs_struct *fs = current->fs;
	struct mnt_namespace *mnt_ns = ns;
	struct path root;

	if (!ns_capable(mnt_ns->user_ns, CAP_SYS_ADMIN) ||
	    !ns_capable(current_user_ns(), CAP_SYS_CHROOT) ||
	    !ns_capable(current_user_ns(), CAP_SYS_ADMIN))
		return -EPERM;

	if (fs->users != 1)
		return -EINVAL;

	get_mnt_ns(mnt_ns);
	put_mnt_ns(nsproxy->mnt_ns);
	nsproxy->mnt_ns = mnt_ns;

	/* Find the root */
	root.mnt    = &mnt_ns->root->mnt;
	root.dentry = mnt_ns->root->mnt.mnt_root;
	path_get(&root);
	while(d_mountpoint(root.dentry) && follow_down_one(&root))
		;

	/* Update the pwd and root */
	set_fs_pwd(fs, &root);
	set_fs_root(fs, &root);

	path_put(&root);
	return 0;
}

static unsigned int mntns_inum(void *ns)
{
	struct mnt_namespace *mnt_ns = ns;
	return mnt_ns->proc_inum;
}

const struct proc_ns_operations mntns_operations = {
	.name		= "mnt",
	.type		= CLONE_NEWNS,
	.get		= mntns_get,
	.put		= mntns_put,
	.install	= mntns_install,
	.inum		= mntns_inum,
};<|MERGE_RESOLUTION|>--- conflicted
+++ resolved
@@ -31,29 +31,6 @@
 static unsigned int m_hash_shift __read_mostly;
 static unsigned int mp_hash_mask __read_mostly;
 static unsigned int mp_hash_shift __read_mostly;
-<<<<<<< HEAD
-
-static __initdata unsigned long mhash_entries;
-static int __init set_mhash_entries(char *str)
-{
-	if (!str)
-		return 0;
-	mhash_entries = simple_strtoul(str, &str, 0);
-	return 1;
-}
-__setup("mhash_entries=", set_mhash_entries);
-
-static __initdata unsigned long mphash_entries;
-static int __init set_mphash_entries(char *str)
-{
-	if (!str)
-		return 0;
-	mphash_entries = simple_strtoul(str, &str, 0);
-	return 1;
-}
-__setup("mphash_entries=", set_mphash_entries);
-=======
->>>>>>> 4a2eac80
 
 static __initdata unsigned long mhash_entries;
 static int __init set_mhash_entries(char *str)
@@ -1693,15 +1670,9 @@
 		if (err)
 			goto out;
 		err = propagate_mnt(dest_mnt, dest_mp, source_mnt, &tree_list);
-<<<<<<< HEAD
-		if (err)
-			goto out_cleanup_ids;
-		lock_mount_hash();
-=======
 		lock_mount_hash();
 		if (err)
 			goto out_cleanup_ids;
->>>>>>> 4a2eac80
 		for (p = source_mnt; p; p = next_mnt(p, source_mnt))
 			set_mnt_shared(p);
 	} else {
@@ -1728,14 +1699,11 @@
 	return 0;
 
  out_cleanup_ids:
-<<<<<<< HEAD
-=======
 	while (!hlist_empty(&tree_list)) {
 		child = hlist_entry(tree_list.first, struct mount, mnt_hash);
 		umount_tree(child, 0);
 	}
 	unlock_mount_hash();
->>>>>>> 4a2eac80
 	cleanup_group_ids(source_mnt, NULL);
  out:
 	return err;
