--- conflicted
+++ resolved
@@ -926,42 +926,8 @@
 static DEVICE_ATTR(configure, 0644, cpu_configure_show, cpu_configure_store);
 #endif /* CONFIG_HOTPLUG_CPU */
 
-<<<<<<< HEAD
-static ssize_t cpu_polarization_show(struct device *dev,
-				     struct device_attribute *attr, char *buf)
-{
-	int cpu = dev->id;
-	ssize_t count;
-
-	mutex_lock(&smp_cpu_state_mutex);
-	switch (smp_cpu_polarization[cpu]) {
-	case POLARIZATION_HRZ:
-		count = sprintf(buf, "horizontal\n");
-		break;
-	case POLARIZATION_VL:
-		count = sprintf(buf, "vertical:low\n");
-		break;
-	case POLARIZATION_VM:
-		count = sprintf(buf, "vertical:medium\n");
-		break;
-	case POLARIZATION_VH:
-		count = sprintf(buf, "vertical:high\n");
-		break;
-	default:
-		count = sprintf(buf, "unknown\n");
-		break;
-	}
-	mutex_unlock(&smp_cpu_state_mutex);
-	return count;
-}
-static DEVICE_ATTR(polarization, 0444, cpu_polarization_show, NULL);
-
 static ssize_t show_cpu_address(struct device *dev,
 				struct device_attribute *attr, char *buf)
-=======
-static ssize_t show_cpu_address(struct sys_device *dev,
-				struct sysdev_attribute *attr, char *buf)
->>>>>>> 2fa1d4fc
 {
 	return sprintf(buf, "%d\n", __cpu_logical_map[dev->id]);
 }
@@ -971,12 +937,7 @@
 #ifdef CONFIG_HOTPLUG_CPU
 	&dev_attr_configure.attr,
 #endif
-<<<<<<< HEAD
 	&dev_attr_address.attr,
-	&dev_attr_polarization.attr,
-=======
-	&attr_address.attr,
->>>>>>> 2fa1d4fc
 	NULL,
 };
 
@@ -1162,51 +1123,7 @@
 static DEVICE_ATTR(rescan, 0200, NULL, rescan_store);
 #endif /* CONFIG_HOTPLUG_CPU */
 
-<<<<<<< HEAD
-static ssize_t dispatching_show(struct device *dev,
-				struct device_attribute *attr,
-				char *buf)
-{
-	ssize_t count;
-
-	mutex_lock(&smp_cpu_state_mutex);
-	count = sprintf(buf, "%d\n", cpu_management);
-	mutex_unlock(&smp_cpu_state_mutex);
-	return count;
-}
-
-static ssize_t dispatching_store(struct device *dev,
-				 struct device_attribute *attr,
-				 const char *buf,
-				 size_t count)
-{
-	int val, rc;
-	char delim;
-
-	if (sscanf(buf, "%d %c", &val, &delim) != 1)
-		return -EINVAL;
-	if (val != 0 && val != 1)
-		return -EINVAL;
-	rc = 0;
-	get_online_cpus();
-	mutex_lock(&smp_cpu_state_mutex);
-	if (cpu_management == val)
-		goto out;
-	rc = topology_set_cpu_management(val);
-	if (!rc)
-		cpu_management = val;
-out:
-	mutex_unlock(&smp_cpu_state_mutex);
-	put_online_cpus();
-	return rc ? rc : count;
-}
-static DEVICE_ATTR(dispatching, 0644, dispatching_show,
-			 dispatching_store);
-
-static int __init topology_init(void)
-=======
 static int __init s390_smp_init(void)
->>>>>>> 2fa1d4fc
 {
 	int cpu, rc;
 
@@ -1216,12 +1133,6 @@
 	if (rc)
 		return rc;
 #endif
-<<<<<<< HEAD
-	rc = device_create_file(cpu_subsys.dev_root, &dev_attr_dispatching);
-	if (rc)
-		return rc;
-=======
->>>>>>> 2fa1d4fc
 	for_each_present_cpu(cpu) {
 		rc = smp_add_present_cpu(cpu);
 		if (rc)
