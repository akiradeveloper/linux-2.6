--- conflicted
+++ resolved
@@ -156,20 +156,6 @@
 /*
  * Device state switch handlers.
  */
-<<<<<<< HEAD
-static void rt2800usb_toggle_rx(struct rt2x00_dev *rt2x00dev,
-				enum dev_state state)
-{
-	u32 reg;
-
-	rt2800_register_read(rt2x00dev, MAC_SYS_CTRL, &reg);
-	rt2x00_set_field32(&reg, MAC_SYS_CTRL_ENABLE_RX,
-			   (state == STATE_RADIO_RX_ON));
-	rt2800_register_write(rt2x00dev, MAC_SYS_CTRL, reg);
-}
-
-=======
->>>>>>> 3d986b25
 static int rt2800usb_init_registers(struct rt2x00_dev *rt2x00dev)
 {
 	u32 reg;
@@ -266,13 +252,6 @@
 		rt2800usb_disable_radio(rt2x00dev);
 		rt2800usb_set_state(rt2x00dev, STATE_SLEEP);
 		break;
-<<<<<<< HEAD
-	case STATE_RADIO_RX_ON:
-	case STATE_RADIO_RX_OFF:
-		rt2800usb_toggle_rx(rt2x00dev, state);
-		break;
-=======
->>>>>>> 3d986b25
 	case STATE_RADIO_IRQ_ON:
 	case STATE_RADIO_IRQ_ON_ISR:
 	case STATE_RADIO_IRQ_OFF:
@@ -308,11 +287,7 @@
 	rt2800_register_read(rt2x00dev, TXRXQ_PCNT, &reg);
 	if (rt2x00_get_field32(reg, TXRXQ_PCNT_TX0Q)) {
 		WARNING(rt2x00dev, "TX HW queue 0 timed out,"
-<<<<<<< HEAD
-			" invoke forced kick");
-=======
 			" invoke forced kick\n");
->>>>>>> 3d986b25
 
 		rt2800_register_write(rt2x00dev, PBF_CFG, 0xf40012);
 
@@ -328,11 +303,7 @@
 	rt2800_register_read(rt2x00dev, TXRXQ_PCNT, &reg);
 	if (rt2x00_get_field32(reg, TXRXQ_PCNT_TX1Q)) {
 		WARNING(rt2x00dev, "TX HW queue 1 timed out,"
-<<<<<<< HEAD
-			" invoke forced kick");
-=======
 			" invoke forced kick\n");
->>>>>>> 3d986b25
 
 		rt2800_register_write(rt2x00dev, PBF_CFG, 0xf4000a);
 
@@ -617,10 +588,7 @@
 	.rfkill_poll		= rt2x00mac_rfkill_poll,
 	.ampdu_action		= rt2800_ampdu_action,
 	.flush			= rt2x00mac_flush,
-<<<<<<< HEAD
-=======
 	.get_survey		= rt2800_get_survey,
->>>>>>> 3d986b25
 };
 
 static const struct rt2800_ops rt2800usb_rt2800_ops = {
@@ -650,13 +618,10 @@
 	.reset_tuner		= rt2800_reset_tuner,
 	.link_tuner		= rt2800_link_tuner,
 	.watchdog		= rt2800usb_watchdog,
-<<<<<<< HEAD
-=======
 	.start_queue		= rt2800usb_start_queue,
 	.kick_queue		= rt2x00usb_kick_queue,
 	.stop_queue		= rt2800usb_stop_queue,
 	.flush_queue		= rt2x00usb_flush_queue,
->>>>>>> 3d986b25
 	.write_tx_desc		= rt2800usb_write_tx_desc,
 	.write_tx_data		= rt2800usb_write_tx_data,
 	.write_beacon		= rt2800_write_beacon,
