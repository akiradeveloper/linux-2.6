--- conflicted
+++ resolved
@@ -2780,19 +2780,11 @@
 
 static pci_ers_result_t mlx4_pci_slot_reset(struct pci_dev *pdev)
 {
-<<<<<<< HEAD
-	const struct pci_device_id *id;
-	int ret;
-
-	id = pci_match_id(mlx4_pci_table, pdev);
-	ret = __mlx4_init_one(pdev, id->driver_data);
-=======
 	struct mlx4_dev	 *dev  = pci_get_drvdata(pdev);
 	struct mlx4_priv *priv = mlx4_priv(dev);
 	int               ret;
 
 	ret = __mlx4_init_one(pdev, priv->pci_dev_data);
->>>>>>> 4a2eac80
 
 	return ret ? PCI_ERS_RESULT_DISCONNECT : PCI_ERS_RESULT_RECOVERED;
 }
