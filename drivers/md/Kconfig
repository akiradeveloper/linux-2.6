#
# Block device driver configuration
#

menuconfig MD
	bool "Multiple devices driver support (RAID and LVM)"
	depends on BLOCK
	help
	  Support multiple physical spindles through a single logical device.
	  Required for RAID and logical volume management.

if MD

config BLK_DEV_MD
	tristate "RAID support"
	---help---
	  This driver lets you combine several hard disk partitions into one
	  logical block device. This can be used to simply append one
	  partition to another one or to combine several redundant hard disks
	  into a RAID1/4/5 device so as to provide protection against hard
	  disk failures. This is called "Software RAID" since the combining of
	  the partitions is done by the kernel. "Hardware RAID" means that the
	  combining is done by a dedicated controller; if you have such a
	  controller, you do not need to say Y here.

	  More information about Software RAID on Linux is contained in the
	  Software RAID mini-HOWTO, available from
	  <http://www.tldp.org/docs.html#howto>. There you will also learn
	  where to get the supporting user space utilities raidtools.

	  If unsure, say N.

config MD_AUTODETECT
	bool "Autodetect RAID arrays during kernel boot"
	depends on BLK_DEV_MD=y
	default y
	---help---
	  If you say Y here, then the kernel will try to autodetect raid
	  arrays as part of its boot process. 

	  If you don't use raid and say Y, this autodetection can cause 
	  a several-second delay in the boot time due to various
	  synchronisation steps that are part of this step.

	  If unsure, say Y.

config MD_LINEAR
	tristate "Linear (append) mode"
	depends on BLK_DEV_MD
	---help---
	  If you say Y here, then your multiple devices driver will be able to
	  use the so-called linear mode, i.e. it will combine the hard disk
	  partitions by simply appending one to the other.

	  To compile this as a module, choose M here: the module
	  will be called linear.

	  If unsure, say Y.

config MD_RAID0
	tristate "RAID-0 (striping) mode"
	depends on BLK_DEV_MD
	---help---
	  If you say Y here, then your multiple devices driver will be able to
	  use the so-called raid0 mode, i.e. it will combine the hard disk
	  partitions into one logical device in such a fashion as to fill them
	  up evenly, one chunk here and one chunk there. This will increase
	  the throughput rate if the partitions reside on distinct disks.

	  Information about Software RAID on Linux is contained in the
	  Software-RAID mini-HOWTO, available from
	  <http://www.tldp.org/docs.html#howto>. There you will also
	  learn where to get the supporting user space utilities raidtools.

	  To compile this as a module, choose M here: the module
	  will be called raid0.

	  If unsure, say Y.

config MD_RAID1
	tristate "RAID-1 (mirroring) mode"
	depends on BLK_DEV_MD
	---help---
	  A RAID-1 set consists of several disk drives which are exact copies
	  of each other.  In the event of a mirror failure, the RAID driver
	  will continue to use the operational mirrors in the set, providing
	  an error free MD (multiple device) to the higher levels of the
	  kernel.  In a set with N drives, the available space is the capacity
	  of a single drive, and the set protects against a failure of (N - 1)
	  drives.

	  Information about Software RAID on Linux is contained in the
	  Software-RAID mini-HOWTO, available from
	  <http://www.tldp.org/docs.html#howto>.  There you will also
	  learn where to get the supporting user space utilities raidtools.

	  If you want to use such a RAID-1 set, say Y.  To compile this code
	  as a module, choose M here: the module will be called raid1.

	  If unsure, say Y.

config MD_RAID10
	tristate "RAID-10 (mirrored striping) mode"
	depends on BLK_DEV_MD
	---help---
	  RAID-10 provides a combination of striping (RAID-0) and
	  mirroring (RAID-1) with easier configuration and more flexible
	  layout.
	  Unlike RAID-0, but like RAID-1, RAID-10 requires all devices to
	  be the same size (or at least, only as much as the smallest device
	  will be used).
	  RAID-10 provides a variety of layouts that provide different levels
	  of redundancy and performance.

	  RAID-10 requires mdadm-1.7.0 or later, available at:

	  ftp://ftp.kernel.org/pub/linux/utils/raid/mdadm/

	  If unsure, say Y.

config MD_RAID456
	tristate "RAID-4/RAID-5/RAID-6 mode"
	depends on BLK_DEV_MD
	select RAID6_PQ
	select ASYNC_MEMCPY
	select ASYNC_XOR
	select ASYNC_PQ
	select ASYNC_RAID6_RECOV
	---help---
	  A RAID-5 set of N drives with a capacity of C MB per drive provides
	  the capacity of C * (N - 1) MB, and protects against a failure
	  of a single drive. For a given sector (row) number, (N - 1) drives
	  contain data sectors, and one drive contains the parity protection.
	  For a RAID-4 set, the parity blocks are present on a single drive,
	  while a RAID-5 set distributes the parity across the drives in one
	  of the available parity distribution methods.

	  A RAID-6 set of N drives with a capacity of C MB per drive
	  provides the capacity of C * (N - 2) MB, and protects
	  against a failure of any two drives. For a given sector
	  (row) number, (N - 2) drives contain data sectors, and two
	  drives contains two independent redundancy syndromes.  Like
	  RAID-5, RAID-6 distributes the syndromes across the drives
	  in one of the available parity distribution methods.

	  Information about Software RAID on Linux is contained in the
	  Software-RAID mini-HOWTO, available from
	  <http://www.tldp.org/docs.html#howto>. There you will also
	  learn where to get the supporting user space utilities raidtools.

	  If you want to use such a RAID-4/RAID-5/RAID-6 set, say Y.  To
	  compile this code as a module, choose M here: the module
	  will be called raid456.

	  If unsure, say Y.

config MD_MULTIPATH
	tristate "Multipath I/O support"
	depends on BLK_DEV_MD
	help
	  MD_MULTIPATH provides a simple multi-path personality for use
	  the MD framework.  It is not under active development.  New
	  projects should consider using DM_MULTIPATH which has more
	  features and more testing.

	  If unsure, say N.

config MD_FAULTY
	tristate "Faulty test module for MD"
	depends on BLK_DEV_MD
	help
	  The "faulty" module allows for a block device that occasionally returns
	  read or write errors.  It is useful for testing.

	  In unsure, say N.

source "drivers/md/bcache/Kconfig"

config BLK_DEV_DM
	tristate "Device mapper support"
	---help---
	  Device-mapper is a low level volume manager.  It works by allowing
	  people to specify mappings for ranges of logical sectors.  Various
	  mapping types are available, in addition people may write their own
	  modules containing custom mappings if they wish.

	  Higher level volume managers such as LVM2 use this driver.

	  To compile this as a module, choose M here: the module will be
	  called dm-mod.

	  If unsure, say N.

config DM_DEBUG
	boolean "Device mapper debugging support"
	depends on BLK_DEV_DM
	---help---
	  Enable this for messages that may help debug device-mapper problems.

	  If unsure, say N.

config DM_BUFIO
       tristate
       depends on BLK_DEV_DM
       ---help---
	 This interface allows you to do buffered I/O on a device and acts
	 as a cache, holding recently-read blocks in memory and performing
	 delayed writes.

config DM_BIO_PRISON
       tristate
       depends on BLK_DEV_DM
       ---help---
	 Some bio locking schemes used by other device-mapper targets
	 including thin provisioning.

source "drivers/md/persistent-data/Kconfig"

config DM_CRYPT
	tristate "Crypt target support"
	depends on BLK_DEV_DM
	select CRYPTO
	select CRYPTO_CBC
	---help---
	  This device-mapper target allows you to create a device that
	  transparently encrypts the data on it. You'll need to activate
	  the ciphers you're going to use in the cryptoapi configuration.

	  Information on how to use dm-crypt can be found on

	  <http://www.saout.de/misc/dm-crypt/>

	  To compile this code as a module, choose M here: the module will
	  be called dm-crypt.

	  If unsure, say N.

config DM_SNAPSHOT
       tristate "Snapshot target"
       depends on BLK_DEV_DM
       ---help---
         Allow volume managers to take writable snapshots of a device.

config DM_THIN_PROVISIONING
       tristate "Thin provisioning target"
       depends on BLK_DEV_DM
       select DM_PERSISTENT_DATA
       select DM_BIO_PRISON
       ---help---
         Provides thin provisioning and snapshots that share a data store.

config DM_CACHE
       tristate "Cache target (EXPERIMENTAL)"
       depends on BLK_DEV_DM
       default n
       select DM_PERSISTENT_DATA
       select DM_BIO_PRISON
       ---help---
         dm-cache attempts to improve performance of a block device by
         moving frequently used data to a smaller, higher performance
         device.  Different 'policy' plugins can be used to change the
         algorithms used to select which blocks are promoted, demoted,
         cleaned etc.  It supports writeback and writethrough modes.

config DM_CACHE_MQ
       tristate "MQ Cache Policy (EXPERIMENTAL)"
       depends on DM_CACHE
       default y
       ---help---
         A cache policy that uses a multiqueue ordered by recent hit
         count to select which blocks should be promoted and demoted.
         This is meant to be a general purpose policy.  It prioritises
         reads over writes.

config DM_CACHE_CLEANER
       tristate "Cleaner Cache Policy (EXPERIMENTAL)"
       depends on DM_CACHE
       default y
       ---help---
         A simple cache policy that writes back all data to the
         origin.  Used when decommissioning a dm-cache.

config DM_MIRROR
       tristate "Mirror target"
       depends on BLK_DEV_DM
       ---help---
         Allow volume managers to mirror logical volumes, also
         needed for live data migration tools such as 'pvmove'.

config DM_RAID
       tristate "RAID 1/4/5/6/10 target"
       depends on BLK_DEV_DM
       select MD_RAID1
       select MD_RAID10
       select MD_RAID456
       select BLK_DEV_MD
       ---help---
	 A dm target that supports RAID1, RAID10, RAID4, RAID5 and RAID6 mappings

	 A RAID-5 set of N drives with a capacity of C MB per drive provides
	 the capacity of C * (N - 1) MB, and protects against a failure
	 of a single drive. For a given sector (row) number, (N - 1) drives
	 contain data sectors, and one drive contains the parity protection.
	 For a RAID-4 set, the parity blocks are present on a single drive,
	 while a RAID-5 set distributes the parity across the drives in one
	 of the available parity distribution methods.

	 A RAID-6 set of N drives with a capacity of C MB per drive
	 provides the capacity of C * (N - 2) MB, and protects
	 against a failure of any two drives. For a given sector
	 (row) number, (N - 2) drives contain data sectors, and two
	 drives contains two independent redundancy syndromes.  Like
	 RAID-5, RAID-6 distributes the syndromes across the drives
	 in one of the available parity distribution methods.

config DM_LOG_USERSPACE
	tristate "Mirror userspace logging"
	depends on DM_MIRROR && NET
	select CONNECTOR
	---help---
	  The userspace logging module provides a mechanism for
	  relaying the dm-dirty-log API to userspace.  Log designs
	  which are more suited to userspace implementation (e.g.
	  shared storage logs) or experimental logs can be implemented
	  by leveraging this framework.

config DM_ZERO
	tristate "Zero target"
	depends on BLK_DEV_DM
	---help---
	  A target that discards writes, and returns all zeroes for
	  reads.  Useful in some recovery situations.

config DM_MULTIPATH
	tristate "Multipath target"
	depends on BLK_DEV_DM
	# nasty syntax but means make DM_MULTIPATH independent
	# of SCSI_DH if the latter isn't defined but if
	# it is, DM_MULTIPATH must depend on it.  We get a build
	# error if SCSI_DH=m and DM_MULTIPATH=y
	depends on SCSI_DH || !SCSI_DH
	---help---
	  Allow volume managers to support multipath hardware.

config DM_MULTIPATH_QL
	tristate "I/O Path Selector based on the number of in-flight I/Os"
	depends on DM_MULTIPATH
	---help---
	  This path selector is a dynamic load balancer which selects
	  the path with the least number of in-flight I/Os.

	  If unsure, say N.

config DM_MULTIPATH_ST
	tristate "I/O Path Selector based on the service time"
	depends on DM_MULTIPATH
	---help---
	  This path selector is a dynamic load balancer which selects
	  the path expected to complete the incoming I/O in the shortest
	  time.

	  If unsure, say N.

config DM_UEVENT
	bool "DM uevents"
	depends on BLK_DEV_DM
	---help---
	Generate udev events for DM events.

config DM_VERITY
	tristate "Verity target support"
	depends on BLK_DEV_DM
	select CRYPTO
	select CRYPTO_HASH
	select DM_BUFIO
	---help---
	  This device-mapper target creates a read-only device that
	  transparently validates the data on one underlying device against
	  a pre-generated tree of cryptographic checksums stored on a second
	  device.

	  You'll need to activate the digests you're going to use in the
	  cryptoapi configuration.

	  To compile this code as a module, choose M here: the module will
	  be called dm-verity.

	  If unsure, say N.

<<<<<<< HEAD
config DM_TEST_TARGETS
       bool "DM test targets"
       depends on BLK_DEV_DM
       ---help---
         Targets that are only useful for testing.

config DM_FLAKEY
       tristate "Flakey target (EXPERIMENTAL)"
       depends on DM_TEST_TARGETS
       ---help---
         A target that intermittently fails I/O for debugging purposes.

config DM_DELAY
	tristate "I/O delaying target (EXPERIMENTAL)"
	depends on DM_TEST_TARGETS
	---help---
	A target that delays reads and/or writes and can send
	them to different devices.  Useful for testing.

	If unsure, say N.

config DM_FAKE_DISCARD
       tristate "A linear target that pretends to support discard"
       depends on DM_TEST_TARGETS
       ---help---
       A target that pretends to support discard, with various parameters.
=======
config DM_SWITCH
	tristate "Switch target support (EXPERIMENTAL)"
	depends on BLK_DEV_DM
	---help---
	  This device-mapper target creates a device that supports an arbitrary
	  mapping of fixed-size regions of I/O across a fixed set of paths.
	  The path used for any specific region can be switched dynamically
	  by sending the target a message.

	  To compile this code as a module, choose M here: the module will
	  be called dm-switch.

	  If unsure, say N.
>>>>>>> 2bed30c4

endif # MD<|MERGE_RESOLUTION|>--- conflicted
+++ resolved
@@ -387,34 +387,6 @@
 
 	  If unsure, say N.
 
-<<<<<<< HEAD
-config DM_TEST_TARGETS
-       bool "DM test targets"
-       depends on BLK_DEV_DM
-       ---help---
-         Targets that are only useful for testing.
-
-config DM_FLAKEY
-       tristate "Flakey target (EXPERIMENTAL)"
-       depends on DM_TEST_TARGETS
-       ---help---
-         A target that intermittently fails I/O for debugging purposes.
-
-config DM_DELAY
-	tristate "I/O delaying target (EXPERIMENTAL)"
-	depends on DM_TEST_TARGETS
-	---help---
-	A target that delays reads and/or writes and can send
-	them to different devices.  Useful for testing.
-
-	If unsure, say N.
-
-config DM_FAKE_DISCARD
-       tristate "A linear target that pretends to support discard"
-       depends on DM_TEST_TARGETS
-       ---help---
-       A target that pretends to support discard, with various parameters.
-=======
 config DM_SWITCH
 	tristate "Switch target support (EXPERIMENTAL)"
 	depends on BLK_DEV_DM
@@ -428,6 +400,32 @@
 	  be called dm-switch.
 
 	  If unsure, say N.
->>>>>>> 2bed30c4
+
+config DM_TEST_TARGETS
+       bool "DM test targets"
+       depends on BLK_DEV_DM
+       ---help---
+         Targets that are only useful for testing.
+
+config DM_FLAKEY
+       tristate "Flakey target (EXPERIMENTAL)"
+       depends on DM_TEST_TARGETS
+       ---help---
+         A target that intermittently fails I/O for debugging purposes.
+
+config DM_DELAY
+	tristate "I/O delaying target (EXPERIMENTAL)"
+	depends on DM_TEST_TARGETS
+	---help---
+	A target that delays reads and/or writes and can send
+	them to different devices.  Useful for testing.
+
+	If unsure, say N.
+
+config DM_FAKE_DISCARD
+       tristate "A linear target that pretends to support discard"
+       depends on DM_TEST_TARGETS
+       ---help---
+       A target that pretends to support discard, with various parameters.
 
 endif # MD