--- conflicted
+++ resolved
@@ -209,10 +209,7 @@
 	if (inmates) {
 		if (cell->holder)
 			bio_list_add(inmates, cell->holder);
-<<<<<<< HEAD
-=======
-
->>>>>>> 68f1bad9
+
 		bio_list_merge(inmates, &cell->bios);
 	}
 
