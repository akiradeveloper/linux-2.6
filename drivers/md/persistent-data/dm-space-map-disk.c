/*
 * Copyright (C) 2011 Red Hat, Inc. All rights reserved.
 *
 * This file is released under the GPL.
 */

#include "dm-space-map-common.h"
#include "dm-space-map-disk.h"
#include "dm-space-map.h"
#include "dm-transaction-manager.h"

#include <linux/list.h>
#include <linux/slab.h>
#include <linux/bitops.h>
#include <linux/module.h>
#include <linux/device-mapper.h>

#define DM_MSG_PREFIX "space map disk"

/*----------------------------------------------------------------*/

<<<<<<< HEAD
#define ENTRIES_PER_WORD 32
#define ENTRIES_SHIFT	5

void *dm_bitmap_data(struct dm_block *b)
{
	return dm_block_data(b) + sizeof(struct disk_bitmap_header);
}

#define WORD_MASK_HIGH 0xAAAAAAAAAAAAAAAAULL

static unsigned bitmap_word_used(void *addr, unsigned b)
{
	__le64 *words_le = addr;
	__le64 *w_le = words_le + (b >> ENTRIES_SHIFT);

	uint64_t bits = le64_to_cpu(*w_le);
	uint64_t mask = (bits + WORD_MASK_HIGH + 1) & WORD_MASK_HIGH;

	return !(~bits & mask);
}

unsigned sm_lookup_bitmap(void *addr, unsigned b)
{
	__le64 *words_le = addr;
	__le64 *w_le = words_le + (b >> ENTRIES_SHIFT);

	b = (b & (ENTRIES_PER_WORD - 1)) << 1;

	return (!!test_bit_le(b, (void *) w_le) << 1) |
		(!!test_bit_le(b + 1, (void *) w_le));
}

void sm_set_bitmap(void *addr, unsigned b, unsigned val)
{
	__le64 *words_le = addr;
	__le64 *w_le = words_le + (b >> ENTRIES_SHIFT);

	b = (b & (ENTRIES_PER_WORD - 1)) << 1;

	if (val & 2)
		__set_bit_le(b, (void *) w_le);
	else
		__clear_bit_le(b, (void *) w_le);

	if (val & 1)
		__set_bit_le(b + 1, (void *) w_le);
	else
		__clear_bit_le(b + 1, (void *) w_le);
}

int sm_find_free(void *addr, unsigned begin, unsigned end,
		 unsigned *result)
{
	while (begin < end) {
		if (!(begin & (ENTRIES_PER_WORD - 1)) &&
		    bitmap_word_used(addr, begin)) {
			begin += ENTRIES_PER_WORD;
			continue;
		}

		if (!sm_lookup_bitmap(addr, begin)) {
			*result = begin;
			return 0;
		}

		begin++;
	}

	return -ENOSPC;
}

/*----------------------------------------------------------------*/

=======
>>>>>>> 31347790
/*
 * Space map interface.
 */
struct sm_disk {
	struct dm_space_map sm;

	struct ll_disk ll;
	struct ll_disk old_ll;

	dm_block_t begin;
};

static void sm_disk_destroy(struct dm_space_map *sm)
{
	struct sm_disk *smd = container_of(sm, struct sm_disk, sm);

	kfree(smd);
}

static int sm_disk_extend(struct dm_space_map *sm, dm_block_t extra_blocks)
{
	struct sm_disk *smd = container_of(sm, struct sm_disk, sm);

	return sm_ll_extend(&smd->ll, extra_blocks);
}

static int sm_disk_get_nr_blocks(struct dm_space_map *sm, dm_block_t *count)
{
	struct sm_disk *smd = container_of(sm, struct sm_disk, sm);

	*count = smd->ll.nr_blocks;

	return 0;
}

static int sm_disk_get_nr_free(struct dm_space_map *sm, dm_block_t *count)
{
	struct sm_disk *smd = container_of(sm, struct sm_disk, sm);

	*count = smd->ll.nr_blocks - smd->ll.nr_allocated;

	return 0;
}

static int sm_disk_get_count(struct dm_space_map *sm, dm_block_t b,
			     uint32_t *result)
{
	struct sm_disk *smd = container_of(sm, struct sm_disk, sm);

	return sm_ll_lookup(&smd->ll, b, result);
}

static int sm_disk_count_is_more_than_one(struct dm_space_map *sm, dm_block_t b,
					  int *result)
{
	int r;
	uint32_t count;

	r = sm_disk_get_count(sm, b, &count);
	if (r)
		return r;

	return count > 1;
}

static int sm_disk_set_count(struct dm_space_map *sm, dm_block_t b,
			     uint32_t count)
{
	struct sm_disk *smd = container_of(sm, struct sm_disk, sm);

	return sm_ll_insert(&smd->ll, b, count);
}

static int sm_disk_inc_block(struct dm_space_map *sm, dm_block_t b)
{
	struct sm_disk *smd = container_of(sm, struct sm_disk, sm);

	return sm_ll_inc(&smd->ll, b);
}

static int sm_disk_dec_block(struct dm_space_map *sm, dm_block_t b)
{
	struct sm_disk *smd = container_of(sm, struct sm_disk, sm);

	return sm_ll_dec(&smd->ll, b);
}

static int sm_disk_new_block(struct dm_space_map *sm, dm_block_t *b)
{
	int r;
	struct sm_disk *smd = container_of(sm, struct sm_disk, sm);

<<<<<<< HEAD
	/*
	 * FIXME: We should start the search where we left off.
	 */
	r = sm_ll_find_free_block(&smd->ll, 0, smd->ll.nr_blocks, b);
	if (r)
		return r;

=======
	r = sm_ll_find_free_block(&smd->old_ll, smd->begin, smd->old_ll.nr_blocks, b);
	if (r)
		return r;

	smd->begin = *b + 1;

>>>>>>> 31347790
	return sm_ll_inc(&smd->ll, *b);
}

static int sm_disk_commit(struct dm_space_map *sm)
{
	int r;
	struct sm_disk *smd = container_of(sm, struct sm_disk, sm);

	r = sm_ll_commit(&smd->ll);
	if (r)
		return r;

	memcpy(&smd->old_ll, &smd->ll, sizeof(smd->old_ll));
	smd->begin = 0;

	return 0;
}

static int sm_disk_root_size(struct dm_space_map *sm, size_t *result)
{
	*result = sizeof(struct disk_sm_root);

	return 0;
}

static int sm_disk_copy_root(struct dm_space_map *sm, void *where_le, size_t max)
{
	struct sm_disk *smd = container_of(sm, struct sm_disk, sm);
	struct disk_sm_root root_le;

	root_le.nr_blocks = cpu_to_le64(smd->ll.nr_blocks);
	root_le.nr_allocated = cpu_to_le64(smd->ll.nr_allocated);
	root_le.bitmap_root = cpu_to_le64(smd->ll.bitmap_root);
	root_le.ref_count_root = cpu_to_le64(smd->ll.ref_count_root);

	if (max < sizeof(root_le))
		return -ENOSPC;

	memcpy(where_le, &root_le, sizeof(root_le));

	return 0;
}

/*----------------------------------------------------------------*/

static struct dm_space_map ops = {
	.destroy = sm_disk_destroy,
	.extend = sm_disk_extend,
	.get_nr_blocks = sm_disk_get_nr_blocks,
	.get_nr_free = sm_disk_get_nr_free,
	.get_count = sm_disk_get_count,
	.count_is_more_than_one = sm_disk_count_is_more_than_one,
	.set_count = sm_disk_set_count,
	.inc_block = sm_disk_inc_block,
	.dec_block = sm_disk_dec_block,
	.new_block = sm_disk_new_block,
	.commit = sm_disk_commit,
	.root_size = sm_disk_root_size,
	.copy_root = sm_disk_copy_root
};

struct dm_space_map *dm_sm_disk_create(struct dm_transaction_manager *tm,
				       dm_block_t nr_blocks)
{
	int r;
	struct sm_disk *smd;

	smd = kmalloc(sizeof(*smd), GFP_KERNEL);
	if (!smd)
		return ERR_PTR(-ENOMEM);

	smd->begin = 0;
	memcpy(&smd->sm, &ops, sizeof(smd->sm));

	r = sm_ll_new_disk(&smd->ll, tm);
	if (r)
		goto bad;

	r = sm_ll_extend(&smd->ll, nr_blocks);
	if (r)
		goto bad;

	r = sm_disk_commit(&smd->sm);
	if (r)
		goto bad;

	return &smd->sm;

bad:
	kfree(smd);
	return ERR_PTR(r);
}
EXPORT_SYMBOL_GPL(dm_sm_disk_create);

struct dm_space_map *dm_sm_disk_open(struct dm_transaction_manager *tm,
				     void *root_le, size_t len)
{
	int r;
	struct sm_disk *smd;

	smd = kmalloc(sizeof(*smd), GFP_KERNEL);
	if (!smd)
		return ERR_PTR(-ENOMEM);

	smd->begin = 0;
	memcpy(&smd->sm, &ops, sizeof(smd->sm));

	r = sm_ll_open_disk(&smd->ll, tm, root_le, len);
	if (r)
		goto bad;

	r = sm_disk_commit(&smd->sm);
	if (r)
		goto bad;

	return &smd->sm;

bad:
	kfree(smd);
	return ERR_PTR(r);
}
EXPORT_SYMBOL_GPL(dm_sm_disk_open);

/*----------------------------------------------------------------*/<|MERGE_RESOLUTION|>--- conflicted
+++ resolved
@@ -19,82 +19,6 @@
 
 /*----------------------------------------------------------------*/
 
-<<<<<<< HEAD
-#define ENTRIES_PER_WORD 32
-#define ENTRIES_SHIFT	5
-
-void *dm_bitmap_data(struct dm_block *b)
-{
-	return dm_block_data(b) + sizeof(struct disk_bitmap_header);
-}
-
-#define WORD_MASK_HIGH 0xAAAAAAAAAAAAAAAAULL
-
-static unsigned bitmap_word_used(void *addr, unsigned b)
-{
-	__le64 *words_le = addr;
-	__le64 *w_le = words_le + (b >> ENTRIES_SHIFT);
-
-	uint64_t bits = le64_to_cpu(*w_le);
-	uint64_t mask = (bits + WORD_MASK_HIGH + 1) & WORD_MASK_HIGH;
-
-	return !(~bits & mask);
-}
-
-unsigned sm_lookup_bitmap(void *addr, unsigned b)
-{
-	__le64 *words_le = addr;
-	__le64 *w_le = words_le + (b >> ENTRIES_SHIFT);
-
-	b = (b & (ENTRIES_PER_WORD - 1)) << 1;
-
-	return (!!test_bit_le(b, (void *) w_le) << 1) |
-		(!!test_bit_le(b + 1, (void *) w_le));
-}
-
-void sm_set_bitmap(void *addr, unsigned b, unsigned val)
-{
-	__le64 *words_le = addr;
-	__le64 *w_le = words_le + (b >> ENTRIES_SHIFT);
-
-	b = (b & (ENTRIES_PER_WORD - 1)) << 1;
-
-	if (val & 2)
-		__set_bit_le(b, (void *) w_le);
-	else
-		__clear_bit_le(b, (void *) w_le);
-
-	if (val & 1)
-		__set_bit_le(b + 1, (void *) w_le);
-	else
-		__clear_bit_le(b + 1, (void *) w_le);
-}
-
-int sm_find_free(void *addr, unsigned begin, unsigned end,
-		 unsigned *result)
-{
-	while (begin < end) {
-		if (!(begin & (ENTRIES_PER_WORD - 1)) &&
-		    bitmap_word_used(addr, begin)) {
-			begin += ENTRIES_PER_WORD;
-			continue;
-		}
-
-		if (!sm_lookup_bitmap(addr, begin)) {
-			*result = begin;
-			return 0;
-		}
-
-		begin++;
-	}
-
-	return -ENOSPC;
-}
-
-/*----------------------------------------------------------------*/
-
-=======
->>>>>>> 31347790
 /*
  * Space map interface.
  */
@@ -187,22 +111,12 @@
 	int r;
 	struct sm_disk *smd = container_of(sm, struct sm_disk, sm);
 
-<<<<<<< HEAD
-	/*
-	 * FIXME: We should start the search where we left off.
-	 */
-	r = sm_ll_find_free_block(&smd->ll, 0, smd->ll.nr_blocks, b);
+	r = sm_ll_find_free_block(&smd->old_ll, smd->begin, smd->old_ll.nr_blocks, b);
 	if (r)
 		return r;
 
-=======
-	r = sm_ll_find_free_block(&smd->old_ll, smd->begin, smd->old_ll.nr_blocks, b);
-	if (r)
-		return r;
-
 	smd->begin = *b + 1;
 
->>>>>>> 31347790
 	return sm_ll_inc(&smd->ll, *b);
 }
 
