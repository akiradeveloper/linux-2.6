--- conflicted
+++ resolved
@@ -77,23 +77,15 @@
 	unsigned available_count;
 	unsigned reading_count;
 	unsigned writing_count;
+	unsigned nr_held_locks;
 
 	struct list_head empty_list;	/* No block assigned */
 	struct list_head clean_list;	/* Unlocked and clean */
 	struct list_head dirty_list;	/* Unlocked and dirty */
 	struct list_head error_list;
 
-<<<<<<< HEAD
-	unsigned available_count;
-	unsigned reading_count;
-	unsigned writing_count;
-
-	unsigned nr_held_locks;
-
 	struct kmem_cache *block_cache;  /* struct dm_block */
-=======
 	char buffer_cache_name[32];
->>>>>>> 3c2e1b34
 	struct kmem_cache *buffer_cache; /* The buffers that store the raw data */
 
 	/*
@@ -954,7 +946,6 @@
 }
 EXPORT_SYMBOL_GPL(dm_bm_rebind_block_device);
 
-<<<<<<< HEAD
 unsigned dm_bm_locks_held(struct dm_block_manager *bm)
 {
 	int r;
@@ -967,7 +958,7 @@
 	return r;
 }
 EXPORT_SYMBOL_GPL(dm_bm_locks_held);
-=======
+
 /*----------------------------------------------------------------*/
 
 static int __init init_persistent_data(void)
@@ -991,4 +982,3 @@
 module_exit(exit_persistent_data);
 
 /*----------------------------------------------------------------*/
->>>>>>> 3c2e1b34
