--- conflicted
+++ resolved
@@ -33,10 +33,7 @@
 struct io {
 	unsigned long error_bits;
 	atomic_t count;
-<<<<<<< HEAD
-=======
 	struct completion *wait;
->>>>>>> 19583ca5
 	struct dm_io_client *client;
 	io_notify_fn callback;
 	void *context;
@@ -115,32 +112,28 @@
  * We need an io object to keep track of the number of bios that
  * have been dispatched for a particular io.
  *---------------------------------------------------------------*/
-static void complete_io(struct io *io)
-{
-	unsigned long error_bits = io->error_bits;
-	io_notify_fn fn = io->callback;
-	void *context = io->context;
-
-	if (io->vma_invalidate_size)
-		invalidate_kernel_vmap_range(io->vma_invalidate_address,
-					     io->vma_invalidate_size);
-
-<<<<<<< HEAD
-	mempool_free(io, io->client->pool);
-	fn(error_bits, context);
-}
-=======
+static void dec_count(struct io *io, unsigned int region, int error)
+{
+	if (error)
+		set_bit(region, &io->error_bits);
+
+	if (atomic_dec_and_test(&io->count)) {
+		if (io->vma_invalidate_size)
+			invalidate_kernel_vmap_range(io->vma_invalidate_address,
+						     io->vma_invalidate_size);
+
 		if (io->wait)
 			complete(io->wait);
->>>>>>> 19583ca5
-
-static void dec_count(struct io *io, unsigned int region, int error)
-{
-	if (error)
-		set_bit(region, &io->error_bits);
-
-	if (atomic_dec_and_test(&io->count))
-		complete_io(io);
+
+		else {
+			unsigned long r = io->error_bits;
+			io_notify_fn fn = io->callback;
+			void *context = io->context;
+
+			mempool_free(io, io->client->pool);
+			fn(r, context);
+		}
+	}
 }
 
 static void endio(struct bio *bio, int error)
@@ -383,26 +376,10 @@
 	dec_count(io, 0, 0);
 }
 
-struct sync_io {
-	unsigned long error_bits;
-	struct completion complete;
-};
-
-static void sync_complete(unsigned long error, void *context)
-{
-	struct sync_io *sio = context;
-	sio->error_bits = error;
-	complete(&sio->complete);
-}
-
 static int sync_io(struct dm_io_client *client, unsigned int num_regions,
 		   struct dm_io_region *where, int rw, struct dpages *dp,
 		   unsigned long *error_bits)
 {
-<<<<<<< HEAD
-	struct io *io;
-	struct sync_io sio;
-=======
 	/*
 	 * gcc <= 4.3 can't do the alignment for stack variables, so we must
 	 * align it on our own.
@@ -412,41 +389,28 @@
 	volatile char io_[sizeof(struct io) + __alignof__(struct io) - 1];
 	struct io *io = (struct io *)PTR_ALIGN(&io_, __alignof__(struct io));
 	DECLARE_COMPLETION_ONSTACK(wait);
->>>>>>> 19583ca5
 
 	if (num_regions > 1 && (rw & RW_MASK) != WRITE) {
 		WARN_ON(1);
 		return -EIO;
 	}
 
-	init_completion(&sio.complete);
-
-	io = mempool_alloc(client->pool, GFP_NOIO);
 	io->error_bits = 0;
 	atomic_set(&io->count, 1); /* see dispatch_io() */
-<<<<<<< HEAD
-	io->callback = sync_complete;
-	io->context = &sio;
-=======
 	io->wait = &wait;
->>>>>>> 19583ca5
 	io->client = client;
 
 	io->vma_invalidate_address = dp->vma_invalidate_address;
 	io->vma_invalidate_size = dp->vma_invalidate_size;
 
 	dispatch_io(rw, num_regions, where, dp, io, 1);
-<<<<<<< HEAD
-	wait_for_completion_io(&sio.complete);
-=======
 
 	wait_for_completion_io(&wait);
->>>>>>> 19583ca5
 
 	if (error_bits)
-		*error_bits = sio.error_bits;
-
-	return sio.error_bits ? -EIO : 0;
+		*error_bits = io->error_bits;
+
+	return io->error_bits ? -EIO : 0;
 }
 
 static int async_io(struct dm_io_client *client, unsigned int num_regions,
@@ -464,10 +428,7 @@
 	io = mempool_alloc(client->pool, GFP_NOIO);
 	io->error_bits = 0;
 	atomic_set(&io->count, 1); /* see dispatch_io() */
-<<<<<<< HEAD
-=======
 	io->wait = NULL;
->>>>>>> 19583ca5
 	io->client = client;
 	io->callback = fn;
 	io->context = context;
