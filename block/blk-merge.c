/*
 * Functions related to segment and merge handling
 */
#include <linux/kernel.h>
#include <linux/module.h>
#include <linux/bio.h>
#include <linux/blkdev.h>
#include <linux/scatterlist.h>

#include "blk.h"

static unsigned int __blk_recalc_rq_segments(struct request_queue *q,
					     struct bio *bio)
{
	struct bio_vec bv, bvprv = { NULL };
	int cluster, high, highprv = 1;
	unsigned int seg_size, nr_phys_segs;
	struct bio *fbio, *bbio;
	struct bvec_iter iter;

	if (!bio)
		return 0;

	/*
	 * This should probably be returning 0, but blk_add_request_payload()
	 * (Christoph!!!!)
	 */
	if (bio->bi_rw & REQ_DISCARD)
		return 1;

	if (bio->bi_rw & REQ_WRITE_SAME)
		return 1;

	fbio = bio;
	cluster = blk_queue_cluster(q);
	seg_size = 0;
	nr_phys_segs = 0;
	for_each_bio(bio) {
		bio_for_each_segment(bv, bio, iter) {
			/*
			 * the trick here is making sure that a high page is
			 * never considered part of another segment, since that
			 * might change with the bounce page.
			 */
			high = page_to_pfn(bv.bv_page) > queue_bounce_pfn(q);
			if (!high && !highprv && cluster) {
				if (seg_size + bv.bv_len
				    > queue_max_segment_size(q))
					goto new_segment;
				if (!BIOVEC_PHYS_MERGEABLE(&bvprv, &bv))
					goto new_segment;
				if (!BIOVEC_SEG_BOUNDARY(q, &bvprv, &bv))
					goto new_segment;

				seg_size += bv.bv_len;
				bvprv = bv;
				continue;
			}
new_segment:
			if (nr_phys_segs == 1 && seg_size >
			    fbio->bi_seg_front_size)
				fbio->bi_seg_front_size = seg_size;

			nr_phys_segs++;
			bvprv = bv;
			seg_size = bv.bv_len;
			highprv = high;
		}
		bbio = bio;
	}

	if (nr_phys_segs == 1 && seg_size > fbio->bi_seg_front_size)
		fbio->bi_seg_front_size = seg_size;
	if (seg_size > bbio->bi_seg_back_size)
		bbio->bi_seg_back_size = seg_size;

	return nr_phys_segs;
}

void blk_recalc_rq_segments(struct request *rq)
{
	rq->nr_phys_segments = __blk_recalc_rq_segments(rq->q, rq->bio);
}

void blk_recount_segments(struct request_queue *q, struct bio *bio)
{
	struct bio *nxt = bio->bi_next;

	bio->bi_next = NULL;
	bio->bi_phys_segments = __blk_recalc_rq_segments(q, bio);
	bio->bi_next = nxt;
	bio->bi_flags |= (1 << BIO_SEG_VALID);
}
EXPORT_SYMBOL(blk_recount_segments);

static int blk_phys_contig_segment(struct request_queue *q, struct bio *bio,
				   struct bio *nxt)
{
	struct bio_vec end_bv = { NULL }, nxt_bv;
	struct bvec_iter iter;

	if (!blk_queue_cluster(q))
		return 0;

	if (bio->bi_seg_back_size + nxt->bi_seg_front_size >
	    queue_max_segment_size(q))
		return 0;

	if (!bio_has_data(bio))
		return 1;

	bio_for_each_segment(end_bv, bio, iter)
		if (end_bv.bv_len == iter.bi_size)
			break;

	nxt_bv = bio_iovec(nxt);

	if (!BIOVEC_PHYS_MERGEABLE(&end_bv, &nxt_bv))
		return 0;

	/*
	 * bio and nxt are contiguous in memory; check if the queue allows
	 * these two to be merged into one
	 */
	if (BIOVEC_SEG_BOUNDARY(q, &end_bv, &nxt_bv))
		return 1;

	return 0;
}

static inline void
__blk_segment_map_sg(struct request_queue *q, struct bio_vec *bvec,
		     struct scatterlist *sglist, struct bio_vec *bvprv,
		     struct scatterlist **sg, int *nsegs, int *cluster)
{

	int nbytes = bvec->bv_len;

	if (*sg && *cluster) {
		if ((*sg)->length + nbytes > queue_max_segment_size(q))
			goto new_segment;

		if (!BIOVEC_PHYS_MERGEABLE(bvprv, bvec))
			goto new_segment;
		if (!BIOVEC_SEG_BOUNDARY(q, bvprv, bvec))
			goto new_segment;

		(*sg)->length += nbytes;
	} else {
new_segment:
		if (!*sg)
			*sg = sglist;
		else {
			/*
			 * If the driver previously mapped a shorter
			 * list, we could see a termination bit
			 * prematurely unless it fully inits the sg
			 * table on each mapping. We KNOW that there
			 * must be more entries here or the driver
			 * would be buggy, so force clear the
			 * termination bit to avoid doing a full
			 * sg_init_table() in drivers for each command.
			 */
			sg_unmark_end(*sg);
			*sg = sg_next(*sg);
		}

		sg_set_page(*sg, bvec->bv_page, nbytes, bvec->bv_offset);
		(*nsegs)++;
	}
	*bvprv = *bvec;
<<<<<<< HEAD
=======
}

static int __blk_bios_map_sg(struct request_queue *q, struct bio *bio,
			     struct scatterlist *sglist,
			     struct scatterlist **sg)
{
	struct bio_vec bvec, bvprv = { NULL };
	struct bvec_iter iter;
	int nsegs, cluster;

	nsegs = 0;
	cluster = blk_queue_cluster(q);

	if (bio->bi_rw & REQ_DISCARD) {
		/*
		 * This is a hack - drivers should be neither modifying the
		 * biovec, nor relying on bi_vcnt - but because of
		 * blk_add_request_payload(), a discard bio may or may not have
		 * a payload we need to set up here (thank you Christoph) and
		 * bi_vcnt is really the only way of telling if we need to.
		 */

		if (bio->bi_vcnt)
			goto single_segment;

		return 0;
	}

	if (bio->bi_rw & REQ_WRITE_SAME) {
single_segment:
		*sg = sglist;
		bvec = bio_iovec(bio);
		sg_set_page(*sg, bvec.bv_page, bvec.bv_len, bvec.bv_offset);
		return 1;
	}

	for_each_bio(bio)
		bio_for_each_segment(bvec, bio, iter)
			__blk_segment_map_sg(q, &bvec, sglist, &bvprv, sg,
					     &nsegs, &cluster);

	return nsegs;
>>>>>>> 56041bf9
}

/*
 * map a request to scatterlist, return number of sg entries setup. Caller
 * must make sure sg can hold rq->nr_phys_segments entries
 */
int blk_rq_map_sg(struct request_queue *q, struct request *rq,
		  struct scatterlist *sglist)
{
<<<<<<< HEAD
	struct bio_vec bvec, bvprv = { NULL };
	struct req_iterator iter;
	struct scatterlist *sg;
	int nsegs, cluster;

	nsegs = 0;
	cluster = blk_queue_cluster(q);

	/*
	 * for each bio in rq
	 */
	sg = NULL;
	rq_for_each_segment(bvec, rq, iter) {
		__blk_segment_map_sg(q, &bvec, sglist, &bvprv, &sg,
				     &nsegs, &cluster);
	} /* segments in rq */
=======
	struct scatterlist *sg = NULL;
	int nsegs = 0;
>>>>>>> 56041bf9

	if (rq->bio)
		nsegs = __blk_bios_map_sg(q, rq->bio, sglist, &sg);

	if (unlikely(rq->cmd_flags & REQ_COPY_USER) &&
	    (blk_rq_bytes(rq) & q->dma_pad_mask)) {
		unsigned int pad_len =
			(q->dma_pad_mask & ~blk_rq_bytes(rq)) + 1;

		sg->length += pad_len;
		rq->extra_len += pad_len;
	}

	if (q->dma_drain_size && q->dma_drain_needed(rq)) {
		if (rq->cmd_flags & REQ_WRITE)
			memset(q->dma_drain_buffer, 0, q->dma_drain_size);

		sg->page_link &= ~0x02;
		sg = sg_next(sg);
		sg_set_page(sg, virt_to_page(q->dma_drain_buffer),
			    q->dma_drain_size,
			    ((unsigned long)q->dma_drain_buffer) &
			    (PAGE_SIZE - 1));
		nsegs++;
		rq->extra_len += q->dma_drain_size;
	}

	if (sg)
		sg_mark_end(sg);

	return nsegs;
}
EXPORT_SYMBOL(blk_rq_map_sg);

/**
 * blk_bio_map_sg - map a bio to a scatterlist
 * @q: request_queue in question
 * @bio: bio being mapped
 * @sglist: scatterlist being mapped
 *
 * Note:
 *    Caller must make sure sg can hold bio->bi_phys_segments entries
 *
 * Will return the number of sg entries setup
 */
int blk_bio_map_sg(struct request_queue *q, struct bio *bio,
		   struct scatterlist *sglist)
{
<<<<<<< HEAD
	struct bio_vec bvec, bvprv = { NULL };
	struct scatterlist *sg;
	int nsegs, cluster;
	struct bvec_iter iter;

	nsegs = 0;
	cluster = blk_queue_cluster(q);

	sg = NULL;
	bio_for_each_segment(bvec, bio, iter) {
		__blk_segment_map_sg(q, &bvec, sglist, &bvprv, &sg,
				     &nsegs, &cluster);
	} /* segments in bio */
=======
	struct scatterlist *sg = NULL;
	int nsegs;
	struct bio *next = bio->bi_next;
	bio->bi_next = NULL;
>>>>>>> 56041bf9

	nsegs = __blk_bios_map_sg(q, bio, sglist, &sg);
	bio->bi_next = next;
	if (sg)
		sg_mark_end(sg);

	BUG_ON(bio->bi_phys_segments && nsegs > bio->bi_phys_segments);
	return nsegs;
}
EXPORT_SYMBOL(blk_bio_map_sg);

static inline int ll_new_hw_segment(struct request_queue *q,
				    struct request *req,
				    struct bio *bio)
{
	int nr_phys_segs = bio_phys_segments(q, bio);

	if (req->nr_phys_segments + nr_phys_segs > queue_max_segments(q))
		goto no_merge;

	if (bio_integrity(bio) && blk_integrity_merge_bio(q, req, bio))
		goto no_merge;

	/*
	 * This will form the start of a new hw segment.  Bump both
	 * counters.
	 */
	req->nr_phys_segments += nr_phys_segs;
	return 1;

no_merge:
	req->cmd_flags |= REQ_NOMERGE;
	if (req == q->last_merge)
		q->last_merge = NULL;
	return 0;
}

int ll_back_merge_fn(struct request_queue *q, struct request *req,
		     struct bio *bio)
{
	if (blk_rq_sectors(req) + bio_sectors(bio) >
	    blk_rq_get_max_sectors(req)) {
		req->cmd_flags |= REQ_NOMERGE;
		if (req == q->last_merge)
			q->last_merge = NULL;
		return 0;
	}
	if (!bio_flagged(req->biotail, BIO_SEG_VALID))
		blk_recount_segments(q, req->biotail);
	if (!bio_flagged(bio, BIO_SEG_VALID))
		blk_recount_segments(q, bio);

	return ll_new_hw_segment(q, req, bio);
}

int ll_front_merge_fn(struct request_queue *q, struct request *req,
		      struct bio *bio)
{
	if (blk_rq_sectors(req) + bio_sectors(bio) >
	    blk_rq_get_max_sectors(req)) {
		req->cmd_flags |= REQ_NOMERGE;
		if (req == q->last_merge)
			q->last_merge = NULL;
		return 0;
	}
	if (!bio_flagged(bio, BIO_SEG_VALID))
		blk_recount_segments(q, bio);
	if (!bio_flagged(req->bio, BIO_SEG_VALID))
		blk_recount_segments(q, req->bio);

	return ll_new_hw_segment(q, req, bio);
}

/*
 * blk-mq uses req->special to carry normal driver per-request payload, it
 * does not indicate a prepared command that we cannot merge with.
 */
static bool req_no_special_merge(struct request *req)
{
	struct request_queue *q = req->q;

	return !q->mq_ops && req->special;
}

static int ll_merge_requests_fn(struct request_queue *q, struct request *req,
				struct request *next)
{
	int total_phys_segments;
	unsigned int seg_size =
		req->biotail->bi_seg_back_size + next->bio->bi_seg_front_size;

	/*
	 * First check if the either of the requests are re-queued
	 * requests.  Can't merge them if they are.
	 */
	if (req_no_special_merge(req) || req_no_special_merge(next))
		return 0;

	/*
	 * Will it become too large?
	 */
	if ((blk_rq_sectors(req) + blk_rq_sectors(next)) >
	    blk_rq_get_max_sectors(req))
		return 0;

	total_phys_segments = req->nr_phys_segments + next->nr_phys_segments;
	if (blk_phys_contig_segment(q, req->biotail, next->bio)) {
		if (req->nr_phys_segments == 1)
			req->bio->bi_seg_front_size = seg_size;
		if (next->nr_phys_segments == 1)
			next->biotail->bi_seg_back_size = seg_size;
		total_phys_segments--;
	}

	if (total_phys_segments > queue_max_segments(q))
		return 0;

	if (blk_integrity_rq(req) && blk_integrity_merge_rq(q, req, next))
		return 0;

	/* Merge is OK... */
	req->nr_phys_segments = total_phys_segments;
	return 1;
}

/**
 * blk_rq_set_mixed_merge - mark a request as mixed merge
 * @rq: request to mark as mixed merge
 *
 * Description:
 *     @rq is about to be mixed merged.  Make sure the attributes
 *     which can be mixed are set in each bio and mark @rq as mixed
 *     merged.
 */
void blk_rq_set_mixed_merge(struct request *rq)
{
	unsigned int ff = rq->cmd_flags & REQ_FAILFAST_MASK;
	struct bio *bio;

	if (rq->cmd_flags & REQ_MIXED_MERGE)
		return;

	/*
	 * @rq will no longer represent mixable attributes for all the
	 * contained bios.  It will just track those of the first one.
	 * Distributes the attributs to each bio.
	 */
	for (bio = rq->bio; bio; bio = bio->bi_next) {
		WARN_ON_ONCE((bio->bi_rw & REQ_FAILFAST_MASK) &&
			     (bio->bi_rw & REQ_FAILFAST_MASK) != ff);
		bio->bi_rw |= ff;
	}
	rq->cmd_flags |= REQ_MIXED_MERGE;
}

static void blk_account_io_merge(struct request *req)
{
	if (blk_do_io_stat(req)) {
		struct hd_struct *part;
		int cpu;

		cpu = part_stat_lock();
		part = req->part;

		part_round_stats(cpu, part);
		part_dec_in_flight(part, rq_data_dir(req));

		hd_struct_put(part);
		part_stat_unlock();
	}
}

/*
 * Has to be called with the request spinlock acquired
 */
static int attempt_merge(struct request_queue *q, struct request *req,
			  struct request *next)
{
	if (!rq_mergeable(req) || !rq_mergeable(next))
		return 0;

	if (!blk_check_merge_flags(req->cmd_flags, next->cmd_flags))
		return 0;

	/*
	 * not contiguous
	 */
	if (blk_rq_pos(req) + blk_rq_sectors(req) != blk_rq_pos(next))
		return 0;

	if (rq_data_dir(req) != rq_data_dir(next)
	    || req->rq_disk != next->rq_disk
	    || req_no_special_merge(next))
		return 0;

	if (req->cmd_flags & REQ_WRITE_SAME &&
	    !blk_write_same_mergeable(req->bio, next->bio))
		return 0;

	/*
	 * If we are allowed to merge, then append bio list
	 * from next to rq and release next. merge_requests_fn
	 * will have updated segment counts, update sector
	 * counts here.
	 */
	if (!ll_merge_requests_fn(q, req, next))
		return 0;

	/*
	 * If failfast settings disagree or any of the two is already
	 * a mixed merge, mark both as mixed before proceeding.  This
	 * makes sure that all involved bios have mixable attributes
	 * set properly.
	 */
	if ((req->cmd_flags | next->cmd_flags) & REQ_MIXED_MERGE ||
	    (req->cmd_flags & REQ_FAILFAST_MASK) !=
	    (next->cmd_flags & REQ_FAILFAST_MASK)) {
		blk_rq_set_mixed_merge(req);
		blk_rq_set_mixed_merge(next);
	}

	/*
	 * At this point we have either done a back merge
	 * or front merge. We need the smaller start_time of
	 * the merged requests to be the current request
	 * for accounting purposes.
	 */
	if (time_after(req->start_time, next->start_time))
		req->start_time = next->start_time;

	req->biotail->bi_next = next->bio;
	req->biotail = next->biotail;

	req->__data_len += blk_rq_bytes(next);

	elv_merge_requests(q, req, next);

	/*
	 * 'next' is going away, so update stats accordingly
	 */
	blk_account_io_merge(next);

	req->ioprio = ioprio_best(req->ioprio, next->ioprio);
	if (blk_rq_cpu_valid(next))
		req->cpu = next->cpu;

	/* owner-ship of bio passed from next to req */
	next->bio = NULL;
	__blk_put_request(q, next);
	return 1;
}

int attempt_back_merge(struct request_queue *q, struct request *rq)
{
	struct request *next = elv_latter_request(q, rq);

	if (next)
		return attempt_merge(q, rq, next);

	return 0;
}

int attempt_front_merge(struct request_queue *q, struct request *rq)
{
	struct request *prev = elv_former_request(q, rq);

	if (prev)
		return attempt_merge(q, prev, rq);

	return 0;
}

int blk_attempt_req_merge(struct request_queue *q, struct request *rq,
			  struct request *next)
{
	return attempt_merge(q, rq, next);
}

bool blk_rq_merge_ok(struct request *rq, struct bio *bio)
{
	if (!rq_mergeable(rq) || !bio_mergeable(bio))
		return false;

	if (!blk_check_merge_flags(rq->cmd_flags, bio->bi_rw))
		return false;

	/* different data direction or already started, don't merge */
	if (bio_data_dir(bio) != rq_data_dir(rq))
		return false;

	/* must be same device and not a special request */
	if (rq->rq_disk != bio->bi_bdev->bd_disk || req_no_special_merge(rq))
		return false;

	/* only merge integrity protected bio into ditto rq */
	if (bio_integrity(bio) != blk_integrity_rq(rq))
		return false;

	/* must be using the same buffer */
	if (rq->cmd_flags & REQ_WRITE_SAME &&
	    !blk_write_same_mergeable(rq->bio, bio))
		return false;

	return true;
}

int blk_try_merge(struct request *rq, struct bio *bio)
{
	if (blk_rq_pos(rq) + blk_rq_sectors(rq) == bio->bi_iter.bi_sector)
		return ELEVATOR_BACK_MERGE;
	else if (blk_rq_pos(rq) - bio_sectors(bio) == bio->bi_iter.bi_sector)
		return ELEVATOR_FRONT_MERGE;
	return ELEVATOR_NO_MERGE;
}<|MERGE_RESOLUTION|>--- conflicted
+++ resolved
@@ -169,8 +169,6 @@
 		(*nsegs)++;
 	}
 	*bvprv = *bvec;
-<<<<<<< HEAD
-=======
 }
 
 static int __blk_bios_map_sg(struct request_queue *q, struct bio *bio,
@@ -213,7 +211,6 @@
 					     &nsegs, &cluster);
 
 	return nsegs;
->>>>>>> 56041bf9
 }
 
 /*
@@ -223,27 +220,8 @@
 int blk_rq_map_sg(struct request_queue *q, struct request *rq,
 		  struct scatterlist *sglist)
 {
-<<<<<<< HEAD
-	struct bio_vec bvec, bvprv = { NULL };
-	struct req_iterator iter;
-	struct scatterlist *sg;
-	int nsegs, cluster;
-
-	nsegs = 0;
-	cluster = blk_queue_cluster(q);
-
-	/*
-	 * for each bio in rq
-	 */
-	sg = NULL;
-	rq_for_each_segment(bvec, rq, iter) {
-		__blk_segment_map_sg(q, &bvec, sglist, &bvprv, &sg,
-				     &nsegs, &cluster);
-	} /* segments in rq */
-=======
 	struct scatterlist *sg = NULL;
 	int nsegs = 0;
->>>>>>> 56041bf9
 
 	if (rq->bio)
 		nsegs = __blk_bios_map_sg(q, rq->bio, sglist, &sg);
@@ -292,26 +270,10 @@
 int blk_bio_map_sg(struct request_queue *q, struct bio *bio,
 		   struct scatterlist *sglist)
 {
-<<<<<<< HEAD
-	struct bio_vec bvec, bvprv = { NULL };
-	struct scatterlist *sg;
-	int nsegs, cluster;
-	struct bvec_iter iter;
-
-	nsegs = 0;
-	cluster = blk_queue_cluster(q);
-
-	sg = NULL;
-	bio_for_each_segment(bvec, bio, iter) {
-		__blk_segment_map_sg(q, &bvec, sglist, &bvprv, &sg,
-				     &nsegs, &cluster);
-	} /* segments in bio */
-=======
 	struct scatterlist *sg = NULL;
 	int nsegs;
 	struct bio *next = bio->bi_next;
 	bio->bi_next = NULL;
->>>>>>> 56041bf9
 
 	nsegs = __blk_bios_map_sg(q, bio, sglist, &sg);
 	bio->bi_next = next;
