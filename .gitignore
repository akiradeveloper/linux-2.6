#
# NOTE! Don't add files that are generated in specific
# subdirectories here. Add them in the ".gitignore" file
# in that subdirectory instead.
#
# NOTE! Please use 'git ls-files -i --exclude-standard'
# command after changing this file, to see if there are
# any tracked files which get ignored after the change.
#
# Normal rules
#
.*
*.o
*.o.*
*.a
*.s
*.ko
*.so
*.so.dbg
*.mod.c
*.i
*.lst
*.symtypes
*.order
*.elf
*.bin
*.gz
*.bz2
*.lzma
*.xz
*.lz4
*.lzo
*.patch
*.gcno
<<<<<<< HEAD
*.rej
=======
modules.builtin
Module.symvers
>>>>>>> 19583ca5

#
# Top-level generic files
#
/tags
/TAGS
/linux
/vmlinux
/vmlinuz
/System.map
/Module.markers

#
# Debian directory (make deb-pkg)
#
/debian/

#
# git files that we don't want to ignore even it they are dot-files
#
!.gitignore
!.mailmap

#
# Generated include files
#
include/config
include/generated
arch/*/include/generated

# stgit generated dirs
patches-*

# quilt's files
patches
series

# cscope files
cscope.*
ncscope.*

# gnu global files
GPATH
GRTAGS
GSYMS
GTAGS

*.orig
*~
\#*#

#
# Leavings from module signing
#
extra_certificates
signing_key.priv
signing_key.x509
x509.genkey

# Kconfig presets
all.config<|MERGE_RESOLUTION|>--- conflicted
+++ resolved
@@ -32,12 +32,9 @@
 *.lzo
 *.patch
 *.gcno
-<<<<<<< HEAD
 *.rej
-=======
 modules.builtin
 Module.symvers
->>>>>>> 19583ca5
 
 #
 # Top-level generic files
